--- conflicted
+++ resolved
@@ -1,993 +1,988 @@
-"""
-A cellular genetic algorithm implementation for generating optimal traffic intersections for a
-given traffic scenario.
-"""
-
-import argparse
-import math
-import subprocess
-
-import numpy as np
-import scipy.optimize
-import traci
-
-from libiintersection import (
-    PY_METRICS as METRICS, PY_BACKENDS as BACKENDS, PY_JUNCTIONTYPES as JUNCTIONTYPES,
-    PY_VEHICLETYPES as VEHICLETYPES,
-    PyBezierCurve as BezierCurve, PyIntersection as Intersection,
-    PyIntersectionRoute as IntersectionRoute, PyIntersectionEdge as IntersectionEdge,
-    PyIntersectionScenario as IntersectionScenario, PyScenarioEdge as ScenarioEdge,
-    PyIntersectionNodePointer as IntersectionNodePointer
-)
-
-
-# Default values; can be changed by command-line args.
-BACKEND = BACKENDS["sumo"]
-MAX_EVALUATIONS = 25000
-POPULATION_SIZE = 400
-GRID_SIDELEN = int(math.sqrt(POPULATION_SIZE))
-
-
-SIMULATION_TIME = 604800
-# Initial population paramters.
-NUM_NODES_MEAN = 15
-NUM_NODES_STDEV = 7
-COORD_STDEV_FACTOR = 0.25
-END_ROUTE_PROB = 0.5
-MAX_LANES = 5
-MAX_SPEED_LIMIT = 35  # m/s
-MAX_PRIORITY = 10
-LANE_WIDTH = 37
-
-# Clearance Height + the thickness of the road (decimeters)
-CLEARANCE_HEIGHT = 60
-POSITION_MUTATION_FACTOR = 0.05
-MUTATION_PROB = 0.1
-
-# Changed by the bounding box of the inital input scenario
-POSITION_MUTATION_CUBE_LENGTH = 0
-
-# Parent selection parameters.
-NEIGHBORHOOD_TYPE = "S_3"
-
-# Crossover parameters.
-EDGE_REPLACEMENT_PROB = 0.1
-
-# General parameters.
-PARETO_FRONT_SIZE = 20
-
-# Random number generator.
-rng = np.random.default_rng(42069)
-
-
-def _get_squared_distance(p1, p2):
-    """Returns the squared Euclidean distance between two points.
-
-    Parameters
-    ----------
-    p1: list or tuple of int or float
-        A point.
-    p2: list or tuple of int or float
-        A point with the same number of dimensions as `p1`.
-
-    Returns
-    -------
-    int or float
-        The Euclidean distance between the points.
-    """
-    squared_distance = 0
-    for coord1, coord2 in zip(p1, p2):
-        squared_distance += (coord1 - coord2) ** 2
-    return squared_distance
-
-
-def _get_route_from_scenario_edge(intersection, scenario_edge):
-    """Returns a route from an intersection that corresponds to an edge in a scenario.
-
-    Parameters
-    ----------
-    intersection: Intersection
-        An intersection.
-    scenario_edge: ScenarioEdge
-        A scenario edge that corresponds to one of the routes in Intersection.
-
-    Returns
-    -------
-    IntersectionRoute
-        The route from `intersection` that corresponds to `scenario_edge`.
-    """
-    corresponding_routes = []
-    for route in intersection.getRoutes():
-        route_nodes = route.getNodeList()
-        same_start_nodes = route_nodes[0].getID() == scenario_edge.getStartNode().getID()
-        # Second equality test not run if same_start_nodes is false.
-        if same_start_nodes and route_nodes[1].getID() == scenario_edge.getEndNode().getID():
-            corresponding_routes.append(route)
-    return corresponding_routes[rng.choice(len(corresponding_routes))]
-
-
-def _get_dominant_solution(intersection1, intersection2):
-    """Returns the solution that is Pareto dominant over the other.
-
-    If neither dominate the other, a random solution is returned.
-    Assumes both solutions have had their fitnesses evaluated.
-
-    Parameters
-    ----------
-    s1: Intersection
-        An intersection.
-    s2: Intersection
-        An intersection.
-
-    Returns
-    -------
-    Intersection
-        The intersection that is either dominant over the other or was randomly chosen.
-    bool
-        Whether the chosen intersection is actually dominant over the other or if it was randomly
-        chosen.
-    """
-    dominant = True
-    intersection1safety = intersection1.getMetric(METRICS["safety"])
-    intersection1efficiency = intersection1.getMetric(METRICS["efficiency"])
-    intersection1emissions = intersection1.getMetric(METRICS["emissions"])
-    intersection2safety = intersection2.getMetric(METRICS["safety"])
-    intersection2efficiency = intersection2.getMetric(METRICS["efficiency"])
-    intersection2emissions = intersection2.getMetric(METRICS["emissions"])
-    counter = []
-    if intersection1safety < intersection2safety:
-        counter.append(1)
-    elif intersection1safety > intersection2safety:
-        counter.append(2)
-    else:
-        counter.append(0)
-
-    if intersection1efficiency < intersection2efficiency:
-        counter.append(1)
-    elif intersection1efficiency > intersection2efficiency:
-        counter.append(2)
-    else:
-        counter.append(0)
-
-    if intersection1emissions < intersection2emissions:
-        counter.append(1)
-    elif intersection1emissions > intersection2emissions:
-        counter.append(2)
-    else:
-        counter.append(0)
-
-    if 1 not in counter:
-        if 2 not in counter:
-            dominant = False
-            randint = rng.choice([1,2])
-            if randint == 1:
-                selected = intersection1
-            else:
-                selected = intersection2
-        else:
-            selected = intersection2
-    elif 2 not in counter:
-        selected = intersection1
-    else:
-        dominant = False
-        randint = rng.choice([1,2])
-        if randint == 1:
-            selected = intersection1
-        else:
-            selected = intersection2
-    return selected, dominant
-
-
-def _sample_expanded_bbox(start_coords, end_coords, num_points):
-    """Chooses random points from the bounding box of two points, expanded in all directions by half
-    the distance between the points.
-
-    Parameters
-    ----------
-    start_coords: tuple of int
-        A 3d point.
-    end_coords: tuple of int
-        A 3d point.
-    num_points: int
-        The number of points to be sampled.
-
-    Returns
-    -------
-    list of tuple of int
-        A list of the sampled points.
-    """
-    # Choose points from bounding box, expanded by half of the distance between them.
-    half_distance = 0.5 * math.sqrt(_get_squared_distance(start_coords, end_coords))
-    max_x = max(start_coords[0], end_coords[0]) + half_distance
-    min_x = min(start_coords[0], end_coords[0]) - half_distance
-    max_y = max(start_coords[1], end_coords[1]) + half_distance
-    min_y = min(start_coords[1], end_coords[1]) - half_distance
-    max_z = max(start_coords[2], end_coords[2]) + half_distance
-    min_z = min(start_coords[2], end_coords[2]) - half_distance
-
-    points = []
-    for _ in range(num_points):
-        point = []
-        point.append(rng.choice(np.arange(min_x, max_x + 1)))
-        point.append(rng.choice(np.arange(min_y, max_y + 1)))
-        point.append(rng.choice(np.arange(min_z, max_z + 1)))
-        points.append(point)
-    return points
-
-
-def _transform_edge(start_node, end_node, repl_edge):
-    """Transforms an edge to be able to replace another edge.
-
-    Parameters
-    ----------
-    start_node: IntersectionNode
-        A node.
-    end_node: IntersectionNode
-        A node.
-    repl_edge: IntersectionEdge
-        The edge to be transformed to fit the start and end nodes.
-
-    Returns
-    -------
-    IntersectionEdge
-        `repl_edge`, but transformed to fit specified start and end nodes.
-    """
-    repl_start_coords = repl_edge.getStartNode().getLoc()
-    rs_x, rs_y, rs_z = repl_start_coords
-    repl_end_coords = repl_edge.getEndNode().getLoc()
-    re_x, re_y, re_z = repl_end_coords
-    edge_start_coords = start_node.getLoc()
-    es_x, es_y, es_z = edge_start_coords
-    edge_end_coords = end_node.getLoc()
-    ee_x, ee_y, ee_z = edge_end_coords
-
-    new_points = [repl_start_coords] + repl_edge.getShape().getHandles() + [repl_end_coords]
-
-    # Translate to origin.
-    for point in new_points:
-        for dim in range(3):
-            point[dim] -= repl_start_coords[dim]
-
-    # Rotate around origin.
-    # Z-axis rotation.
-    rotation_angle = (math.atan((es_y - ee_y) / (es_x - ee_x))   # Edge angle.
-                    -  math.atan((rs_y - re_y) / (rs_x - re_x)))  # Replacement angle.
-    for point in new_points:
-        point[0] = point[0] * math.cos(rotation_angle) - point[1] * math.sin(rotation_angle)
-        point[1] = point[0] * math.sin(rotation_angle) - point[1] * math.cos(rotation_angle)
-    # Y-axis rotation.
-    rotation_angle = (math.atan((es_z - ee_z) / (es_x - ee_x))
-                    - math.atan((rs_z - re_z) / (rs_x - re_x)))
-    for point in new_points:
-        point[0] = point[0] * math.cos(rotation_angle) - point[2] * math.sin(rotation_angle)
-        point[2] = point[0] * math.sin(rotation_angle) - point[2] * math.cos(rotation_angle)
-
-    # Scale.
-    repl_length = math.sqrt(_get_squared_distance(repl_start_coords, repl_end_coords))
-    edge_length = math.sqrt(_get_squared_distance(edge_start_coords, edge_end_coords))
-    scale_factor = edge_length / repl_length
-    for point in new_points:
-        for dim in range(3):
-            point[dim] *= scale_factor
-
-    # Translate from origin.
-    for point in new_points:
-        for dim in range(3):
-            point[dim] += edge_start_coords[dim]
-
-    bezier_curve = BezierCurve(start_node, end_node, new_points[1:-1])
-    new_edge = IntersectionEdge(start_node, end_node, bezier_curve, repl_edge.getNumLanes(),
-                                repl_edge.getSpeedLimit(), repl_edge.getPriority())
-    return new_edge
-
-
-def _bezier_curve(t, handles):
-    if len(handles) == 2:
-        x = (1-t)*handles[0][0] + t*handles[1][0]
-        y = (1-t)*handles[0][1] + t*handles[1][1]
-        z = (1-t)*handles[0][2] + t*handles[1][2]
-    elif len(handles) == 3:
-        x = math.pow((1-t), 2)*handles[0][0] + 2*(1-t)*t*handles[1][0] + math.pow(t, 2)*handles[2][0]
-        y = math.pow((1-t), 2)*handles[0][1] + 2*(1-t)*t*handles[1][1] + math.pow(t, 2)*handles[2][1]
-        z = math.pow((1-t), 2)*handles[0][2] + 2*(1-t)*t*handles[1][2] + math.pow(t, 2)*handles[2][2]
-    else:
-        x = math.pow((1-t), 3)*handles[0][0] + 3*math.pow((1-t),2)*t*handles[1][0] + 3*(1-t)*math.pow(t,2)*handles[2][0] + math.pow(t,3)*handles[3][0]
-        y = math.pow((1-t), 3)*handles[0][1] + 3*math.pow((1-t),2)*t*handles[1][1] + 3*(1-t)*math.pow(t,2)*handles[2][1] + math.pow(t,3)*handles[3][1]
-        z = math.pow((1-t), 3)*handles[0][2] + 3*math.pow((1-t),2)*t*handles[1][2] + 3*(1-t)*math.pow(t,2)*handles[2][2] + math.pow(t,3)*handles[3][2]
-    return x, y, z
-
-
-def _2d_distance_evaluation(t_values, *args):
-    handles1 = args[0]
-    handles2 = args[1]
-    min_good_2d_distance = args[2]
-
-    bezier1 = _bezier_curve(t_values[0], handles1)
-    bezier2 = _bezier_curve(t_values[1], handles2)
-    _2d_distance = _get_squared_distance(bezier1[:-1], bezier2[:-1])
-    distance = _get_squared_distance(bezier1, bezier2)
-    if _2d_distance < min_good_2d_distance:
-        if abs(bezier1[-1]-bezier2[-1]) < CLEARANCE_HEIGHT:
-            return distance-1e6
-        else:
-            return distance
-    else:
-        return distance
-
-
-def _get_edges_intersection(edge1, edge2):
-    edge1_bezier = edge1.getShape()
-    edge1_handles = edge1_bezier.getHandles()
-    edge1_handles.insert(0, edge1_bezier.getStartNode().getLoc())
-    edge1_handles.insert(-1, edge1_bezier.getEndNode().getLoc())
-
-    edge2_bezier = edge2.getShape()
-    edge2_handles = edge2_bezier.getHandles()
-    edge2_handles.insert(0, edge2_bezier.getStartNode().getLoc())
-    edge2_handles.insert(-1, edge2_bezier.getEndNode().getLoc())
-
-    min_good_2d_distance = LANE_WIDTH*(edge1.getNumLanes() + edge2.getNumLanes())/2
-    args = (edge1_handles, edge2_handles, min_good_2d_distance)
-    bounds = ((0,1),(0,1))
-    solution = scipy.optimize.minimize(_2d_distance_evaluation, (0.5, 0.5), args=args, bounds=bounds)
-    min_distance = _2d_distance_evaluation(solution.x, args[0], args[1], args[2])
-    if min_distance > 0:
-        return True
-    else:
-        return False
-
-
-def _check_edge_intersections(intersection, edge=None):
-    intersection_edges = intersection.getUniqueEdges()
-    if edge is not None:
-        for intersection_edge in intersection_edges:
-            if edge == intersection_edge:
-                continue
-            if not _get_edges_intersection(edge, intersection_edge):
-                return False
-        return True
-    else:
-        for edge1 in intersection_edges:
-            for edge2 in intersection_edges:
-                if edge1 == edge2:
-                    continue
-                if not _get_edges_intersection(edge1, edge2):
-                    return False
-        return True
-                
-
-def generate_inital_population(input_scenario):
-    """Generates the initial grid of solutions.
-
-    Parameters
-    ----------
-    input_scenario: IntersectionScenario
-        An input scenario on which is based the generation of intersections.
-
-    Returns
-    -------
-    list of list of Intersection
-        The grid that makes up the starting population of solutions.
-    """
-    input_nodes = input_scenario.getNodes()
-    # Number of nodes for each intersection (excluding input nodes).
-    num_nodes = rng.normal(loc=NUM_NODES_MEAN, scale=NUM_NODES_STDEV, size=POPULATION_SIZE)
-    num_nodes = np.array(num_nodes, dtype=np.int32)
-    num_nodes = np.clip(num_nodes, a_min=0, a_max=None)
-
-    intersections = []  # 2D square grid.
-
-    # Generate the bounding box of the intersection.
-    input_nodes_coords = [node.getLoc() for node in input_nodes]
-    input_nodes_max_x = max([loc[0] for loc in input_nodes_coords])
-    input_nodes_max_y = max([loc[1] for loc in input_nodes_coords])
-    input_nodes_max_z = max([loc[2] for loc in input_nodes_coords])
-    input_nodes_min_x = min([loc[0] for loc in input_nodes_coords])
-    input_nodes_min_y = min([loc[1] for loc in input_nodes_coords])
-    input_nodes_min_z = min([loc[2] for loc in input_nodes_coords])
-    POSITION_MUTATION_CUBE_LENGTH = math.sqrt((input_nodes_max_x-input_nodes_min_x)* \
-            (input_nodes_max_y-input_nodes_min_y)) * POSITION_MUTATION_FACTOR
-    for i in range(POPULATION_SIZE):
-        while True:
-            # Choose points on a normal distribution scaled according to the locations of the nodes in
-            # the input scenario.
-            node_x_coords = rng.normal(loc=(input_nodes_max_x + input_nodes_min_x) / 2,
-                                    scale=(input_nodes_max_x - input_nodes_min_x) * COORD_STDEV_FACTOR,
-                                    size=num_nodes[i])
-            node_y_coords = rng.normal(loc=(input_nodes_max_y + input_nodes_min_y) / 2,
-                                    scale=(input_nodes_max_y - input_nodes_min_y) * COORD_STDEV_FACTOR,
-                                    size=num_nodes[i])
-            node_z_coords = rng.normal(loc=(input_nodes_max_z + input_nodes_min_z) / 2,
-                                    scale=(input_nodes_max_z - input_nodes_min_z) * COORD_STDEV_FACTOR,
-                                    size=num_nodes[i])
-            node_x_coords = np.array(node_x_coords, dtype=np.int32)
-            node_y_coords = np.array(node_y_coords, dtype=np.int32)
-            node_z_coords = np.array(node_z_coords, dtype=np.int32)
-            node_types = rng.integers(low=0, high=len(JUNCTIONTYPES), size=num_nodes[i])
-            intersection_nodes = [
-                IntersectionNodePointer((x, y, z), node_type) for x, y, z, node_type
-                in zip(node_x_coords, node_y_coords, node_z_coords, node_types)
-            ]
-
-            # Generate a route for each edge in the input scenario.
-            intersection_routes = []
-            for input_edge in input_scenario.getEdges():
-                start_node = input_edge.getStartNode()
-                end_node = input_edge.getEndNode()
-
-                unchosen_nodes = [n for n in range(len(intersection_nodes))]
-                route_nodes = [IntersectionNodePointer.fromScenarioNode(start_node)]
-                route_edges = []
-                while True:
-                    exit_ = False
-
-                    # 50/50 chance of connecting the previous node to the end node of the route.
-                    if rng.random() < END_ROUTE_PROB:
-                        route_nodes.append(IntersectionNodePointer.fromScenarioNode(end_node))
-                        exit_ = True
-                    elif len(unchosen_nodes) > 0:
-                        # Choose a random node with a probability proportional to its distance from the
-                        # previous node in the route.
-                        distances = []
-                        for n in unchosen_nodes:
-                            squared_distance = _get_squared_distance(route_nodes[-1].getLoc(),
-                                                                    intersection_nodes[n].getLoc())
-                            distances.append(squared_distance)
-                        distance_sum = sum(distances)
-                        probabilities = [d / distance_sum for d in distances]
-                        next_node_index = rng.choice(unchosen_nodes, p=probabilities)
-                        route_nodes.append(intersection_nodes[next_node_index])
-                        unchosen_nodes.remove(next_node_index)
-                    else:
-                        # All the nodes of the intersection are in this route.
-                        route_nodes.append(IntersectionNodePointer.fromScenarioNode(end_node))
-                        exit_ = True
-
-                    # Generate an edge between the two most recently added nodes in the route.
-
-                    # Create bezier curve using random points inside bounding box of start and end nodes
-                    # of the edge.
-                    num_bezier_handles = rng.choice(3)
-                    start_coords = route_nodes[-2].getLoc()
-                    end_coords = route_nodes[-1].getLoc()
-                    if num_bezier_handles:
-                        points = _sample_expanded_bbox(start_coords, end_coords, num_bezier_handles)
-                    else:
-                        points = []
-                    bezier_curve = BezierCurve(route_nodes[-2], route_nodes[-1], points)
-
-                    # Create edge with random priority, speed limit, and number of lanes.
-                    priority = rng.choice(np.arange(1, MAX_PRIORITY + 1))
-                    num_lanes = rng.choice(np.arange(1, MAX_LANES + 1))
-                    speed_limit = rng.random() * MAX_SPEED_LIMIT
-                    edge = IntersectionEdge(route_nodes[-2], route_nodes[-1], bezier_curve, num_lanes,
-                                            speed_limit, priority)
-                    route_edges.append(edge)
-
-                    if exit_:
-                        break
-
-                intersection_routes.append(IntersectionRoute(route_nodes, route_edges))
-
-            intersection = Intersection(intersection_routes)
-            # if _check_edge_intersections(intersection):
-            if True:
-                # Create a new row of intersections.
-                if i % GRID_SIDELEN == 0:
-                    intersections.append([])
-                intersections[-1].append(intersection)
-                break
-    return intersections
-
-
-def get_neighborhood(position, grid):
-    """Retrieve the neighborhood of intersections at the given position in the grid.
-
-    Parameters
-    ----------
-    position: list or tuple of int
-        A 2-d point that is the position of an individual in the grid.
-    grid: list of list of Intersection
-        The grid representing the population of intersections.
-
-    Returns
-    -------
-    list of Intersection
-        The intersections in the neighborhood of `position`.
-    """
-    neighborhood_intersections = []
-
-    # Square _3, or a 3x3 square with the center being the position
-    if NEIGHBORHOOD_TYPE == "S_3":
-        x_positions = [position[0]+x for x in range(-1, 2)]
-        y_positions = [position[1]+y for y in range(-1, 2)]
-        if position[0] == 0:
-            x_positions[0] = GRID_SIDELEN - 1
-        elif position[1] == GRID_SIDELEN:
-            x_positions[2] = 0
-        if position[1] == 0:
-            y_positions[0] = GRID_SIDELEN - 1
-        elif position[1] == GRID_SIDELEN:
-            y_positions[2] = 0
-        for x_pos in x_positions:
-            for y_pos in y_positions:
-                neighborhood_intersections.append(grid[x_pos][y_pos])
-    return neighborhood_intersections
-
-
-def select_parents(neighborhood):
-    """Selects the two best individuals from a neighborhood.
-
-    Runs a binary tournament using Pareto dominance. If one competitor is not dominant over the
-    other, a random choice is made.
-
-    Parameters
-    ----------
-    neighborhood: list of Intersection
-        A set of individuals.
-
-    Returns
-    -------
-    tuple of Intersection
-        The two winners of the binary tournament.
-    """
-    halfway = len(neighborhood) // 2
-    shuffled_neighborhood = rng.shuffle(neighborhood)
-    neighborhoodlists = [shuffled_neighborhood[:halfway], shuffled_neighborhood[halfway:]]
-    parents = []
-    for neighborhoodlist in neighborhoodlists:
-        while len(neighborhoodlist) > 1:
-            # TODO: Move this code to _get_dominant_solution and replace this code with a call to
-            # that function.
-            intersection1, intersection2 = neighborhoodlist[0], neighborhoodlist[1]
-            selected = _get_dominant_solution(intersection1, intersection2)
-            if selected == intersection1:
-                neighborhoodlist.pop(0)
-            else:
-                neighborhoodlist.pop(1)
-        parents.append(neighborhoodlist[0])
-    return parents[0], parents[1]
-
-
-def crossover(parents, input_scenario):
-    """Crosses over two solutions and returns the offspring.
-
-    For each edge in the input scenario, a route is chosen from one of the parents. Random edges
-    from this route are replaced with random edges from any route in either of the two parents.
-
-    Parameters
-    ----------
-    parents: tuple of Intersection
-        Two individuals to breed.
-    input_scenario: IntersectionScenario
-        The input to the genetic algorithm.
-
-    Returns
-    -------
-    Intersection
-        The result of crossing over the two parents.
-    """
-    all_edges = set()
-    for parent in parents:
-        for route in parent.getRoutes():
-            for edge in route.getEdgeList():
-                all_edges.add(edge)
-
-    child_routes = []
-    for scenario_edge in input_scenario.getEdges():
-        # Choose a random route from either parent that corresponds to this scenario edge.
-        parent_route = _get_route_from_scenario_edge(parents[rng.choice(2)], scenario_edge)
-
-        child_route_edges = []
-        for edge in parent_route.getEdgeList():
-            # Replace edges in the route with other ones randomly.
-            if rng.random() < EDGE_REPLACEMENT_PROB:
-                repl_edge = rng.choice([e for e in all_edges if e != edge])
-                child_route_edges.append(_transform_edge(edge.getStartNode(),
-                                                         edge.getEndNode(), repl_edge))
-            else:
-                child_route_edges.append(edge)
-
-        child_route_nodes = [child_route_edges[0].getStartNode()]
-        for edge in child_route_edges:
-            child_route_nodes.append(edge.getEndNode())
-
-        for node in child_route_nodes:
-            node.addReference()
-
-        child_routes.append(IntersectionRoute(child_route_nodes, child_route_edges))
-
-    return Intersection(child_routes) 
-
-
-def mutate(solution):
-    """Mutates the given solution. 
-
-    Mutates bezier handles, node (junction) types, node locations, numbers of lanes, speed limits, 
-    and edge priorities.
-
-    Parameters
-    ----------
-    solution: Intersection
-        An intersection. Edited in-place.
-    """
-    routes = solution.getRoutes()
-    for route in routes:
-        nodes = route.getNodeList()[1:-1]
-        edges = route.getEdgeList()
-        new_nodes = nodes[:]
-        new_edges = []
-
-        # Mutating edges.
-        for e, edge in enumerate(edges):
-
-            if rng.random() < MUTATION_PROB:
-                # Adding a new node to the route:
-                # replacing this edge with two new edges and one new node.
-                if rng.choice(2):
-                    # Create new node.
-                    loc = _sample_expanded_bbox(edge.getStartNode().getLoc(),
-                                                edge.getEndNode.getLoc(), 1)[0]
-                    junction_type = rng.choice(JUNCTIONTYPES.values())
-                    new_node = IntersectionNodePointer(loc, junction_type)
-                else:
-                    # Choose existing node.
-                    new_node = rng.choice([node for route_ in routes for node in route_.getNodesList()])
-                new_nodes.insert(new_nodes.index(edge.getEndNode()), new_node)
-                # Create new edges.
-                for _ in range(2):
-                    repl_edge = rng.choice([edge for route_ in routes for edge in route_.getEdgeList()])
-                    new_edges.insert(e, _transform_edge(edge.getStartNode(),
-                                                        edge.getEndNode(), repl_edge))
-                continue
-
-            mutated = False
-            handles = edge.getShape().getHandles()
-            if rng.random() < MUTATION_PROB:
-                mutated = True
-                # Mutation types: 0 - remove handle, 1 - change handle, 2 - add handle.
-                num_handles = len(handles)
-                if num_handles == 0:
-                    mutation_type = 2
-                elif num_handles == 1:
-                    mutation_type = rng.choice(3)
-                elif num_handles == 2:
-                    mutation_type = rng.choice(2)
-
-                if mutation_type == 0:
-                    handles.pop(rng.choice(len(handles)))
-                elif mutation_type == 1:
-                    i = rng.choice(len(handles))
-                    handles[i] = [
-                        round((POSITION_MUTATION_CUBE_LENGTH * (rng.random() - 0.5)) + coord)
-                        for coord in handles[i]
-                    ]
-                elif mutation_type == 2:
-                    i = rng.choice(len(handles))
-                    handles.insert(_sample_expanded_bbox(edge.getStartNode().getLoc(),
-                                                            edge.getEndNode.getLoc(), 1)[0])
-            edge.set_handles(handles)
-
-            if rng.random() < MUTATION_PROB:
-                mutated = True
-                current_speed_limit = edge.getSpeedLimit()
-                if current_speed_limit == 1:
-                    edge.setSpeedLimit(2)
-                else:
-                    if rng.choice(2):
-                        edge.setSpeedLimit(current_speed_limit - 1)
-                    else:
-                        edge.setSpeedLimit(current_speed_limit + 1)
-
-            if rng.random() < MUTATION_PROB:
-                mutated = True
-                current_lane_num = edge.getNumLanes()
-                if current_lane_num == 1:
-                    edge.setNumLanes(2)
-                else:
-                    if rng.choice(2):
-                        edge.setNumLanes(current_lane_num - 1)
-                    else:
-                        edge.setNumLanes(current_lane_num + 1)
-
-            if rng.random() < MUTATION_PROB:
-                mutated = True
-                current_priority = edge.getSpeedLimit()
-                if current_priority == 1:
-                    edge.setPriority(2)
-                else:
-                    if rng.choice(2):
-                        edge.setPriority(current_priority - 1)
-                    else:
-                        edge.setPriority(current_priority + 1)
-
-            # Apply mutation to all instances of this edge in the intersection.
-            original_edge = route.getEdgeList()[e]
-            for route_ in routes:
-                edge_index = -1
-                edges_ = route_.getEdgeList()
-                for e_, edge_ in enumerate(edges_):
-                    if edge_ == original_edge:
-                        edge_index = e_
-                        break
-                if edge_index != -1:
-                    edges_[edge_index] = edge
-                route_.setEdgeList(edges_)
-
-            new_edges.append(edge)
-
-        # Mutating nodes.
-        for node in nodes:
-
-            if rng.random() < MUTATION_PROB:
-                # Deleting a node from the route:
-                # Replacing it and the edges that go into and out of it with a single edge.
-
-                # Remove the in/out edges for the node.
-                parents = []  # As defined in directed graphs.
-                children = []  # ^
-                to_remove = []
-                for edge in new_edges:
-                    if edge.getStartNode() == node:
-                        to_remove.append(edge)
-                        children.append(edge.getEndNode())
-                    elif edge.getEndNode() == node:
-                        to_remove.append(edge)
-                        parents.append(edge.getStartNode())
-                # Add replacement edges for disconnected neighbors.
-                new_edges = [edge for edge in new_edges if edge not in to_remove]
-                for child in children:
-                    for parent in parents:
-                        repl_edge = rng.choice([edge for route_ in routes for edge in route_])
-                        new_edges.append(_transform_edge(parent, child, repl_edge))
-                new_nodes.remove(node)                        
-
-                # Remove this node from all other routes in the intersection.
-                for route_ in routes:
-                    if route_ == route:
-                        continue
-                    # Detect the node.
-                    node_present = False
-                    nodes_ = route_.getNodeList()
-                    for node_ in nodes_:
-                        if node_ == node:
-                            node_present = True
-                            break
-                    if not node_present:
-                        continue
-                    # Remove the node.
-                    route_.setNodeList([node_ for node_ in nodes_ if node_ != node])
-
-                    # Remove the in/out edges for the node.
-                    parents = []  # As defined in directed graphs.
-                    children = []  # ^
-                    to_remove = []
-                    edges_ = route_.getEdgeList()
-                    for edge in edges_:
-                        if edge.getStartNode() == node:
-                            to_remove.append(edge)
-                            children.append(edge.getEndNode())
-                        elif edge.getEndNode() == node:
-                            to_remove.append(edge)
-                            parents.append(edge.getStartNode())
-                    new_edges_route_ = [edge for edge in edges_ if edge not in to_remove]
-                    # Add replacement edges for disconnected neighbors.
-                    for child in children:
-                        for parent in parents:
-                            repl_edge = rng.choice([edge for route__ in routes for edge in route__])
-                            new_edges_route_.append(_transform_edge(parent, child, repl_edge))
-                    route_.setEdgeList(new_edges_route_)
-
-                node.removeReference()
-                continue
-
-            if rng.random() < MUTATION_PROB:
-                attribute = rng.choice(2)
-                if attribute == 1:
-                    new_junction_type = rng.choice(list(JUNCTIONTYPES.values()))
-                    new_node = IntersectionNodePointer(node.getLoc(), new_junction_type)
-                if attribute == 2:
-                    current_loc = node.getLoc()
-                    new_loc = [
-                        round((POSITION_MUTATION_CUBE_LENGTH * (rng.random() - 0.5)) + coord)
-                        for coord in current_loc
-                    ]
-                    new_node = IntersectionNodePointer(new_loc, node.getJunctionType())
-                # Replace `node` with `new_node`
-                for n, node_ in enumerate(new_nodes):
-                    if node_ == node:
-                        new_nodes[n] = new_node
-                for route_ in routes:
-                    node_index = -1
-                    for n, node_ in enumerate(new_nodes):
-                        if node_ == node:
-                            node_index = n
-                    if node_index != -1:
-                        new_nodes_route_ = route_.getNodeList()
-                        new_nodes_route_[node_index] = node
-                        route_.setNodeList(new_nodes_route_)
-                node.removeReference()
-
-        # In-place on Intersection object because getRoutes() returns route pointers.
-        route.setNodeList(new_nodes)
-        route.setEdgeList(new_edges)
-
-
-def evaluate_fitness(solution, intersectionscenario=None):
-    """Evaluates the fitness of the given solution.
-
-    The solution's fitness metrics are now cached, so that the getMetrics() method will return
-    updated values.
-
-    Parameters
-    ----------
-    solution: Intersection
-        An intersection.
-
-    Returns
-    -------
-    tuple of float
-        The safety, emmissions, and efficiency values of the intersection, in that order.
-    """
-    is_valid = _check_edge_intersections(solution)
-    if is_valid:
-        # traci is being used
-<<<<<<< HEAD
-        if BACKEND == BACKENDS["traci"]:
-            pass
-=======
-        if BACKEND == 3:
-            with open("traci/traci.nod.xml", "w+") as f:
-                f.write(intersection.getNodeXML())
-            with open("traci/traci.edg.xml", "w+") as f:
-                f.write(intersection.getEdgeXML())
-            subprocess.run(["netconvert", "-n", "traci/traci.nod.xml", "-e", "traci/traci.edg.xml", "-o", "traci/traci.net.xml"])
-            with open("traci/traci.rou.xml", "w+") as f:
-                f.write(intersection.getRouteXML(intersectionscenario))
-
-            traci.start(["sumo", "-c", "traci/traci.sumocfg"])
-            step = 0
-            simulation_emissions = 0
-            simulation_collisions = 0
-            simulation_travel_times = 0
-            while step < SIMULATION_TIME:
-                traci.simulationStep()
-
-                emissions_sum = 0
-                vehicle_id_list = traci.vehicle.getIDList()
-                for vehicle_id in vehicle_id_list:
-                    emissions_sum += traci.vehicle.getCO2Emission(vehicle_id)
-
-                collisions_num = traci.simulation.getCollidingVehiclesNumber("0")
-
-                travel_times_sum = 0
-                edge_ids = traci.edge.getIDList()
-                for edge_id in edge_ids:
-                    travel_times_sum += traci.edge.getTraveltime(edge_id)
-                
-                
-                simulation_emissions += emissions_sum
-                simulation_collisions += collisions_num
-                simulation_travel_times += travel_times_sum
-            return simulation_collisions, simulation_travel_times, simulation_emissions
->>>>>>> 6b58b594
-        solution.simulate(BACKEND)
-        solution.updateMetrics(BACKEND)
-    else:
-        solution.markInvalid()
-    return solution.getMetric(METRICS["safety"]), solution.getMetric(METRICS["efficiency"]), solution.getMetrics(METRICS["emissions"])
-
-def update_pareto_front(pareto_front, non_dominated, dominated):
-    """Updates a Pareto front.
-
-     - Removes the dominated solution that was previously undominated if it was previously in the front.
-     - Adds the new non-dominated solution to the front.
-     - If no solution was removed in the first step, removes a random solution from the front.
-
-    Parameters
-    ----------
-    pareto_front: list of Intersection
-        A list of non-dominated solutions. Edited in-place.
-    non_dominated: Intersection
-        A new non-dominated solution to potentially be added to the front.
-    dominated: Intersection
-        A dominated solution to be removed from the front if was previously part of it.
-    """
-    dominated_removed = False
-    if dominated in pareto_front:
-        pareto_front.remove(dominated)
-        dominated_removed = True
-    pareto_front.append(non_dominated)
-    if not dominated_removed:
-        pareto_front.pop(rng.choice(len(pareto_front)))
-
-
-def optimize(input_scenario):
-    """Estimates the pareto front of optimal intersections for a given traffic scenario.
-
-    Writes the intersections to a directory 'tmp'. 
-
-    Parameters
-    ----------
-    input_scenario: IntersectionScenario
-        A traffic scenario which can be handled by an intersection or interchange.
-    """
-    est_pareto_front = []
-    population = generate_inital_population(input_scenario)
-    # Evaluate all solutions in the grid.
-    for row in population:
-        for solution in row:
-            evaluate_fitness(solution, input_scenario)
-    num_evaluations = POPULATION_SIZE
-
-    # Mainloop:
-    while num_evaluations < MAX_EVALUATIONS:
-        intermediate_population = [[] for _ in range(GRID_SIDELEN)]
-        for i in range(POPULATION_SIZE):
-            # Produce offspring.
-            pos = (i // GRID_SIDELEN, i % GRID_SIDELEN)
-            neighborhood = get_neighborhood(pos, population)
-            parents = select_parents(neighborhood)
-            offspring = crossover(parents)
-            mutate(offspring)
-
-            # Choose an individual.
-            evaluate_fitness(offspring, input_scenario)
-            num_evaluations += 1
-            current_individual = population[pos[0]][pos[1]]
-            replacement_solution, dominant = _get_dominant_solution(current_individual, offspring)
-
-            # Place the chosen individual in the population and possibly in the Pareto front.
-            intermediate_population[pos[0]].append(replacement_solution)
-            if replacement_solution is offspring:
-                # A reference is getting deleted to each of the nodes in the intersection that will
-                # no longer be part of the the population.
-                for node in current_individual.getUniqueNodes():
-                    node.removeReference()
-                if dominant:
-                    update_pareto_front(est_pareto_front, replacement_solution, current_individual)
-            else:
-                for node in offspring.getUniqueNodes():
-                    node.removeReference()
-        population = intermediate_population
-
-    return est_pareto_front
-
-
-if __name__ == "__main__":
-
-    parser = argparse.ArgumentParser()
-    parser.add_argument("scenario")
-    parser.add_argument("-b", "--backend",
-                        choices=["sumo", "vissim", "cityflow", "traci"])
-    parser.add_argument("-e", "--max-evaluations", dest="max_evaluations")
-    parser.add_argument("-p", "--population-size", type=int, dest="population_size")
-    args = parser.parse_args()
-
-    # Generate scenario object from xml file.
-    input_scenario = IntersectionScenario(args.scenario)
-
-    # Set constants.
-    if args.backend:
-        if args.backend == "traci":
-            BACKEND = 3
-        else:
-            BACKEND = BACKENDS[args.backend]
-    if args.max_evaluations:
-        MAX_EVALUATIONS = args.max_evaluations
-    if args.population_size:
-        if math.sqrt(args.population_size) % 1 != 0:
-            raise ValueError("Population size must be a perfect square.")
-        POPULATION_SIZE = args.population_size
-
-    # Run optimization algorithm.
-    optimized_intersections = optimize(input_scenario)
-
-    # Output optimized intersections.
-    node_output_files = [f"intersection_{i}.nod.xml" for i in range(len(optimized_intersections))]
-    edge_output_files = [f"intersection_{i}.edg.xml" for i in range(len(optimized_intersections))]
-    for i, intersection in enumerate(optimized_intersections):
-        with open(node_output_files[i], "w+") as f:
-            f.write(node_output_files[i], intersection.getNodeXML())
-        with open(edge_output_files[i], "w+") as f:
+"""
+A cellular genetic algorithm implementation for generating optimal traffic intersections for a
+given traffic scenario.
+"""
+
+import argparse
+import math
+import subprocess
+
+import numpy as np
+import scipy.optimize
+import traci
+
+from libiintersection import (
+    PY_METRICS as METRICS, PY_BACKENDS as BACKENDS, PY_JUNCTIONTYPES as JUNCTIONTYPES,
+    PY_VEHICLETYPES as VEHICLETYPES,
+    PyBezierCurve as BezierCurve, PyIntersection as Intersection,
+    PyIntersectionRoute as IntersectionRoute, PyIntersectionEdge as IntersectionEdge,
+    PyIntersectionScenario as IntersectionScenario, PyScenarioEdge as ScenarioEdge,
+    PyIntersectionNodePointer as IntersectionNodePointer
+)
+
+
+# Default values; can be changed by command-line args.
+BACKEND = BACKENDS["sumo"]
+MAX_EVALUATIONS = 25000
+POPULATION_SIZE = 400
+GRID_SIDELEN = int(math.sqrt(POPULATION_SIZE))
+
+
+SIMULATION_TIME = 604800
+# Initial population paramters.
+NUM_NODES_MEAN = 15
+NUM_NODES_STDEV = 7
+COORD_STDEV_FACTOR = 0.25
+END_ROUTE_PROB = 0.5
+MAX_LANES = 5
+MAX_SPEED_LIMIT = 35  # m/s
+MAX_PRIORITY = 10
+LANE_WIDTH = 37
+
+# Clearance Height + the thickness of the road (decimeters)
+CLEARANCE_HEIGHT = 60
+POSITION_MUTATION_FACTOR = 0.05
+MUTATION_PROB = 0.1
+
+# Changed by the bounding box of the inital input scenario
+POSITION_MUTATION_CUBE_LENGTH = 0
+
+# Parent selection parameters.
+NEIGHBORHOOD_TYPE = "S_3"
+
+# Crossover parameters.
+EDGE_REPLACEMENT_PROB = 0.1
+
+# General parameters.
+PARETO_FRONT_SIZE = 20
+
+# Random number generator.
+rng = np.random.default_rng(42069)
+
+
+def _get_squared_distance(p1, p2):
+    """Returns the squared Euclidean distance between two points.
+
+    Parameters
+    ----------
+    p1: list or tuple of int or float
+        A point.
+    p2: list or tuple of int or float
+        A point with the same number of dimensions as `p1`.
+
+    Returns
+    -------
+    int or float
+        The Euclidean distance between the points.
+    """
+    squared_distance = 0
+    for coord1, coord2 in zip(p1, p2):
+        squared_distance += (coord1 - coord2) ** 2
+    return squared_distance
+
+
+def _get_route_from_scenario_edge(intersection, scenario_edge):
+    """Returns a route from an intersection that corresponds to an edge in a scenario.
+
+    Parameters
+    ----------
+    intersection: Intersection
+        An intersection.
+    scenario_edge: ScenarioEdge
+        A scenario edge that corresponds to one of the routes in Intersection.
+
+    Returns
+    -------
+    IntersectionRoute
+        The route from `intersection` that corresponds to `scenario_edge`.
+    """
+    corresponding_routes = []
+    for route in intersection.getRoutes():
+        route_nodes = route.getNodeList()
+        same_start_nodes = route_nodes[0].getID() == scenario_edge.getStartNode().getID()
+        # Second equality test not run if same_start_nodes is false.
+        if same_start_nodes and route_nodes[1].getID() == scenario_edge.getEndNode().getID():
+            corresponding_routes.append(route)
+    return corresponding_routes[rng.choice(len(corresponding_routes))]
+
+
+def _get_dominant_solution(intersection1, intersection2):
+    """Returns the solution that is Pareto dominant over the other.
+
+    If neither dominate the other, a random solution is returned.
+    Assumes both solutions have had their fitnesses evaluated.
+
+    Parameters
+    ----------
+    s1: Intersection
+        An intersection.
+    s2: Intersection
+        An intersection.
+
+    Returns
+    -------
+    Intersection
+        The intersection that is either dominant over the other or was randomly chosen.
+    bool
+        Whether the chosen intersection is actually dominant over the other or if it was randomly
+        chosen.
+    """
+    dominant = True
+    intersection1safety = intersection1.getMetric(METRICS["safety"])
+    intersection1efficiency = intersection1.getMetric(METRICS["efficiency"])
+    intersection1emissions = intersection1.getMetric(METRICS["emissions"])
+    intersection2safety = intersection2.getMetric(METRICS["safety"])
+    intersection2efficiency = intersection2.getMetric(METRICS["efficiency"])
+    intersection2emissions = intersection2.getMetric(METRICS["emissions"])
+    counter = []
+    if intersection1safety < intersection2safety:
+        counter.append(1)
+    elif intersection1safety > intersection2safety:
+        counter.append(2)
+    else:
+        counter.append(0)
+
+    if intersection1efficiency < intersection2efficiency:
+        counter.append(1)
+    elif intersection1efficiency > intersection2efficiency:
+        counter.append(2)
+    else:
+        counter.append(0)
+
+    if intersection1emissions < intersection2emissions:
+        counter.append(1)
+    elif intersection1emissions > intersection2emissions:
+        counter.append(2)
+    else:
+        counter.append(0)
+
+    if 1 not in counter:
+        if 2 not in counter:
+            dominant = False
+            randint = rng.choice([1,2])
+            if randint == 1:
+                selected = intersection1
+            else:
+                selected = intersection2
+        else:
+            selected = intersection2
+    elif 2 not in counter:
+        selected = intersection1
+    else:
+        dominant = False
+        randint = rng.choice([1,2])
+        if randint == 1:
+            selected = intersection1
+        else:
+            selected = intersection2
+    return selected, dominant
+
+
+def _sample_expanded_bbox(start_coords, end_coords, num_points):
+    """Chooses random points from the bounding box of two points, expanded in all directions by half
+    the distance between the points.
+
+    Parameters
+    ----------
+    start_coords: tuple of int
+        A 3d point.
+    end_coords: tuple of int
+        A 3d point.
+    num_points: int
+        The number of points to be sampled.
+
+    Returns
+    -------
+    list of tuple of int
+        A list of the sampled points.
+    """
+    # Choose points from bounding box, expanded by half of the distance between them.
+    half_distance = 0.5 * math.sqrt(_get_squared_distance(start_coords, end_coords))
+    max_x = max(start_coords[0], end_coords[0]) + half_distance
+    min_x = min(start_coords[0], end_coords[0]) - half_distance
+    max_y = max(start_coords[1], end_coords[1]) + half_distance
+    min_y = min(start_coords[1], end_coords[1]) - half_distance
+    max_z = max(start_coords[2], end_coords[2]) + half_distance
+    min_z = min(start_coords[2], end_coords[2]) - half_distance
+
+    points = []
+    for _ in range(num_points):
+        point = []
+        point.append(rng.choice(np.arange(min_x, max_x + 1)))
+        point.append(rng.choice(np.arange(min_y, max_y + 1)))
+        point.append(rng.choice(np.arange(min_z, max_z + 1)))
+        points.append(point)
+    return points
+
+
+def _transform_edge(start_node, end_node, repl_edge):
+    """Transforms an edge to be able to replace another edge.
+
+    Parameters
+    ----------
+    start_node: IntersectionNode
+        A node.
+    end_node: IntersectionNode
+        A node.
+    repl_edge: IntersectionEdge
+        The edge to be transformed to fit the start and end nodes.
+
+    Returns
+    -------
+    IntersectionEdge
+        `repl_edge`, but transformed to fit specified start and end nodes.
+    """
+    repl_start_coords = repl_edge.getStartNode().getLoc()
+    rs_x, rs_y, rs_z = repl_start_coords
+    repl_end_coords = repl_edge.getEndNode().getLoc()
+    re_x, re_y, re_z = repl_end_coords
+    edge_start_coords = start_node.getLoc()
+    es_x, es_y, es_z = edge_start_coords
+    edge_end_coords = end_node.getLoc()
+    ee_x, ee_y, ee_z = edge_end_coords
+
+    new_points = [repl_start_coords] + repl_edge.getShape().getHandles() + [repl_end_coords]
+
+    # Translate to origin.
+    for point in new_points:
+        for dim in range(3):
+            point[dim] -= repl_start_coords[dim]
+
+    # Rotate around origin.
+    # Z-axis rotation.
+    rotation_angle = (math.atan((es_y - ee_y) / (es_x - ee_x))   # Edge angle.
+                    -  math.atan((rs_y - re_y) / (rs_x - re_x)))  # Replacement angle.
+    for point in new_points:
+        point[0] = point[0] * math.cos(rotation_angle) - point[1] * math.sin(rotation_angle)
+        point[1] = point[0] * math.sin(rotation_angle) - point[1] * math.cos(rotation_angle)
+    # Y-axis rotation.
+    rotation_angle = (math.atan((es_z - ee_z) / (es_x - ee_x))
+                    - math.atan((rs_z - re_z) / (rs_x - re_x)))
+    for point in new_points:
+        point[0] = point[0] * math.cos(rotation_angle) - point[2] * math.sin(rotation_angle)
+        point[2] = point[0] * math.sin(rotation_angle) - point[2] * math.cos(rotation_angle)
+
+    # Scale.
+    repl_length = math.sqrt(_get_squared_distance(repl_start_coords, repl_end_coords))
+    edge_length = math.sqrt(_get_squared_distance(edge_start_coords, edge_end_coords))
+    scale_factor = edge_length / repl_length
+    for point in new_points:
+        for dim in range(3):
+            point[dim] *= scale_factor
+
+    # Translate from origin.
+    for point in new_points:
+        for dim in range(3):
+            point[dim] += edge_start_coords[dim]
+
+    bezier_curve = BezierCurve(start_node, end_node, new_points[1:-1])
+    new_edge = IntersectionEdge(start_node, end_node, bezier_curve, repl_edge.getNumLanes(),
+                                repl_edge.getSpeedLimit(), repl_edge.getPriority())
+    return new_edge
+
+
+def _bezier_curve(t, handles):
+    if len(handles) == 2:
+        x = (1-t)*handles[0][0] + t*handles[1][0]
+        y = (1-t)*handles[0][1] + t*handles[1][1]
+        z = (1-t)*handles[0][2] + t*handles[1][2]
+    elif len(handles) == 3:
+        x = math.pow((1-t), 2)*handles[0][0] + 2*(1-t)*t*handles[1][0] + math.pow(t, 2)*handles[2][0]
+        y = math.pow((1-t), 2)*handles[0][1] + 2*(1-t)*t*handles[1][1] + math.pow(t, 2)*handles[2][1]
+        z = math.pow((1-t), 2)*handles[0][2] + 2*(1-t)*t*handles[1][2] + math.pow(t, 2)*handles[2][2]
+    else:
+        x = math.pow((1-t), 3)*handles[0][0] + 3*math.pow((1-t),2)*t*handles[1][0] + 3*(1-t)*math.pow(t,2)*handles[2][0] + math.pow(t,3)*handles[3][0]
+        y = math.pow((1-t), 3)*handles[0][1] + 3*math.pow((1-t),2)*t*handles[1][1] + 3*(1-t)*math.pow(t,2)*handles[2][1] + math.pow(t,3)*handles[3][1]
+        z = math.pow((1-t), 3)*handles[0][2] + 3*math.pow((1-t),2)*t*handles[1][2] + 3*(1-t)*math.pow(t,2)*handles[2][2] + math.pow(t,3)*handles[3][2]
+    return x, y, z
+
+
+def _2d_distance_evaluation(t_values, *args):
+    handles1 = args[0]
+    handles2 = args[1]
+    min_good_2d_distance = args[2]
+
+    bezier1 = _bezier_curve(t_values[0], handles1)
+    bezier2 = _bezier_curve(t_values[1], handles2)
+    _2d_distance = _get_squared_distance(bezier1[:-1], bezier2[:-1])
+    distance = _get_squared_distance(bezier1, bezier2)
+    if _2d_distance < min_good_2d_distance:
+        if abs(bezier1[-1]-bezier2[-1]) < CLEARANCE_HEIGHT:
+            return distance-1e6
+        else:
+            return distance
+    else:
+        return distance
+
+
+def _get_edges_intersection(edge1, edge2):
+    edge1_bezier = edge1.getShape()
+    edge1_handles = edge1_bezier.getHandles()
+    edge1_handles.insert(0, edge1_bezier.getStartNode().getLoc())
+    edge1_handles.insert(-1, edge1_bezier.getEndNode().getLoc())
+
+    edge2_bezier = edge2.getShape()
+    edge2_handles = edge2_bezier.getHandles()
+    edge2_handles.insert(0, edge2_bezier.getStartNode().getLoc())
+    edge2_handles.insert(-1, edge2_bezier.getEndNode().getLoc())
+
+    min_good_2d_distance = LANE_WIDTH*(edge1.getNumLanes() + edge2.getNumLanes())/2
+    args = (edge1_handles, edge2_handles, min_good_2d_distance)
+    bounds = ((0,1),(0,1))
+    solution = scipy.optimize.minimize(_2d_distance_evaluation, (0.5, 0.5), args=args, bounds=bounds)
+    min_distance = _2d_distance_evaluation(solution.x, args[0], args[1], args[2])
+    if min_distance > 0:
+        return True
+    else:
+        return False
+
+
+def _check_edge_intersections(intersection, edge=None):
+    intersection_edges = intersection.getUniqueEdges()
+    if edge is not None:
+        for intersection_edge in intersection_edges:
+            if edge == intersection_edge:
+                continue
+            if not _get_edges_intersection(edge, intersection_edge):
+                return False
+        return True
+    else:
+        for edge1 in intersection_edges:
+            for edge2 in intersection_edges:
+                if edge1 == edge2:
+                    continue
+                if not _get_edges_intersection(edge1, edge2):
+                    return False
+        return True
+                
+
+def generate_inital_population(input_scenario):
+    """Generates the initial grid of solutions.
+
+    Parameters
+    ----------
+    input_scenario: IntersectionScenario
+        An input scenario on which is based the generation of intersections.
+
+    Returns
+    -------
+    list of list of Intersection
+        The grid that makes up the starting population of solutions.
+    """
+    input_nodes = input_scenario.getNodes()
+    # Number of nodes for each intersection (excluding input nodes).
+    num_nodes = rng.normal(loc=NUM_NODES_MEAN, scale=NUM_NODES_STDEV, size=POPULATION_SIZE)
+    num_nodes = np.array(num_nodes, dtype=np.int32)
+    num_nodes = np.clip(num_nodes, a_min=0, a_max=None)
+
+    intersections = []  # 2D square grid.
+
+    # Generate the bounding box of the intersection.
+    input_nodes_coords = [node.getLoc() for node in input_nodes]
+    input_nodes_max_x = max([loc[0] for loc in input_nodes_coords])
+    input_nodes_max_y = max([loc[1] for loc in input_nodes_coords])
+    input_nodes_max_z = max([loc[2] for loc in input_nodes_coords])
+    input_nodes_min_x = min([loc[0] for loc in input_nodes_coords])
+    input_nodes_min_y = min([loc[1] for loc in input_nodes_coords])
+    input_nodes_min_z = min([loc[2] for loc in input_nodes_coords])
+    POSITION_MUTATION_CUBE_LENGTH = math.sqrt((input_nodes_max_x-input_nodes_min_x)* \
+            (input_nodes_max_y-input_nodes_min_y)) * POSITION_MUTATION_FACTOR
+    for i in range(POPULATION_SIZE):
+        while True:
+            # Choose points on a normal distribution scaled according to the locations of the nodes in
+            # the input scenario.
+            node_x_coords = rng.normal(loc=(input_nodes_max_x + input_nodes_min_x) / 2,
+                                    scale=(input_nodes_max_x - input_nodes_min_x) * COORD_STDEV_FACTOR,
+                                    size=num_nodes[i])
+            node_y_coords = rng.normal(loc=(input_nodes_max_y + input_nodes_min_y) / 2,
+                                    scale=(input_nodes_max_y - input_nodes_min_y) * COORD_STDEV_FACTOR,
+                                    size=num_nodes[i])
+            node_z_coords = rng.normal(loc=(input_nodes_max_z + input_nodes_min_z) / 2,
+                                    scale=(input_nodes_max_z - input_nodes_min_z) * COORD_STDEV_FACTOR,
+                                    size=num_nodes[i])
+            node_x_coords = np.array(node_x_coords, dtype=np.int32)
+            node_y_coords = np.array(node_y_coords, dtype=np.int32)
+            node_z_coords = np.array(node_z_coords, dtype=np.int32)
+            node_types = rng.integers(low=0, high=len(JUNCTIONTYPES), size=num_nodes[i])
+            intersection_nodes = [
+                IntersectionNodePointer((x, y, z), node_type) for x, y, z, node_type
+                in zip(node_x_coords, node_y_coords, node_z_coords, node_types)
+            ]
+
+            # Generate a route for each edge in the input scenario.
+            intersection_routes = []
+            for input_edge in input_scenario.getEdges():
+                start_node = input_edge.getStartNode()
+                end_node = input_edge.getEndNode()
+
+                unchosen_nodes = [n for n in range(len(intersection_nodes))]
+                route_nodes = [IntersectionNodePointer.fromScenarioNode(start_node)]
+                route_edges = []
+                while True:
+                    exit_ = False
+
+                    # 50/50 chance of connecting the previous node to the end node of the route.
+                    if rng.random() < END_ROUTE_PROB:
+                        route_nodes.append(IntersectionNodePointer.fromScenarioNode(end_node))
+                        exit_ = True
+                    elif len(unchosen_nodes) > 0:
+                        # Choose a random node with a probability proportional to its distance from the
+                        # previous node in the route.
+                        distances = []
+                        for n in unchosen_nodes:
+                            squared_distance = _get_squared_distance(route_nodes[-1].getLoc(),
+                                                                    intersection_nodes[n].getLoc())
+                            distances.append(squared_distance)
+                        distance_sum = sum(distances)
+                        probabilities = [d / distance_sum for d in distances]
+                        next_node_index = rng.choice(unchosen_nodes, p=probabilities)
+                        route_nodes.append(intersection_nodes[next_node_index])
+                        unchosen_nodes.remove(next_node_index)
+                    else:
+                        # All the nodes of the intersection are in this route.
+                        route_nodes.append(IntersectionNodePointer.fromScenarioNode(end_node))
+                        exit_ = True
+
+                    # Generate an edge between the two most recently added nodes in the route.
+
+                    # Create bezier curve using random points inside bounding box of start and end nodes
+                    # of the edge.
+                    num_bezier_handles = rng.choice(3)
+                    start_coords = route_nodes[-2].getLoc()
+                    end_coords = route_nodes[-1].getLoc()
+                    if num_bezier_handles:
+                        points = _sample_expanded_bbox(start_coords, end_coords, num_bezier_handles)
+                    else:
+                        points = []
+                    bezier_curve = BezierCurve(route_nodes[-2], route_nodes[-1], points)
+
+                    # Create edge with random priority, speed limit, and number of lanes.
+                    priority = rng.choice(np.arange(1, MAX_PRIORITY + 1))
+                    num_lanes = rng.choice(np.arange(1, MAX_LANES + 1))
+                    speed_limit = rng.random() * MAX_SPEED_LIMIT
+                    edge = IntersectionEdge(route_nodes[-2], route_nodes[-1], bezier_curve, num_lanes,
+                                            speed_limit, priority)
+                    route_edges.append(edge)
+
+                    if exit_:
+                        break
+
+                intersection_routes.append(IntersectionRoute(route_nodes, route_edges))
+
+            intersection = Intersection(intersection_routes)
+            # if _check_edge_intersections(intersection):
+            if True:
+                # Create a new row of intersections.
+                if i % GRID_SIDELEN == 0:
+                    intersections.append([])
+                intersections[-1].append(intersection)
+                break
+    return intersections
+
+
+def get_neighborhood(position, grid):
+    """Retrieve the neighborhood of intersections at the given position in the grid.
+
+    Parameters
+    ----------
+    position: list or tuple of int
+        A 2-d point that is the position of an individual in the grid.
+    grid: list of list of Intersection
+        The grid representing the population of intersections.
+
+    Returns
+    -------
+    list of Intersection
+        The intersections in the neighborhood of `position`.
+    """
+    neighborhood_intersections = []
+
+    # Square _3, or a 3x3 square with the center being the position
+    if NEIGHBORHOOD_TYPE == "S_3":
+        x_positions = [position[0]+x for x in range(-1, 2)]
+        y_positions = [position[1]+y for y in range(-1, 2)]
+        if position[0] == 0:
+            x_positions[0] = GRID_SIDELEN - 1
+        elif position[1] == GRID_SIDELEN:
+            x_positions[2] = 0
+        if position[1] == 0:
+            y_positions[0] = GRID_SIDELEN - 1
+        elif position[1] == GRID_SIDELEN:
+            y_positions[2] = 0
+        for x_pos in x_positions:
+            for y_pos in y_positions:
+                neighborhood_intersections.append(grid[x_pos][y_pos])
+    return neighborhood_intersections
+
+
+def select_parents(neighborhood):
+    """Selects the two best individuals from a neighborhood.
+
+    Runs a binary tournament using Pareto dominance. If one competitor is not dominant over the
+    other, a random choice is made.
+
+    Parameters
+    ----------
+    neighborhood: list of Intersection
+        A set of individuals.
+
+    Returns
+    -------
+    tuple of Intersection
+        The two winners of the binary tournament.
+    """
+    halfway = len(neighborhood) // 2
+    shuffled_neighborhood = rng.shuffle(neighborhood)
+    neighborhoodlists = [shuffled_neighborhood[:halfway], shuffled_neighborhood[halfway:]]
+    parents = []
+    for neighborhoodlist in neighborhoodlists:
+        while len(neighborhoodlist) > 1:
+            # TODO: Move this code to _get_dominant_solution and replace this code with a call to
+            # that function.
+            intersection1, intersection2 = neighborhoodlist[0], neighborhoodlist[1]
+            selected = _get_dominant_solution(intersection1, intersection2)
+            if selected == intersection1:
+                neighborhoodlist.pop(0)
+            else:
+                neighborhoodlist.pop(1)
+        parents.append(neighborhoodlist[0])
+    return parents[0], parents[1]
+
+
+def crossover(parents, input_scenario):
+    """Crosses over two solutions and returns the offspring.
+
+    For each edge in the input scenario, a route is chosen from one of the parents. Random edges
+    from this route are replaced with random edges from any route in either of the two parents.
+
+    Parameters
+    ----------
+    parents: tuple of Intersection
+        Two individuals to breed.
+    input_scenario: IntersectionScenario
+        The input to the genetic algorithm.
+
+    Returns
+    -------
+    Intersection
+        The result of crossing over the two parents.
+    """
+    all_edges = set()
+    for parent in parents:
+        for route in parent.getRoutes():
+            for edge in route.getEdgeList():
+                all_edges.add(edge)
+
+    child_routes = []
+    for scenario_edge in input_scenario.getEdges():
+        # Choose a random route from either parent that corresponds to this scenario edge.
+        parent_route = _get_route_from_scenario_edge(parents[rng.choice(2)], scenario_edge)
+
+        child_route_edges = []
+        for edge in parent_route.getEdgeList():
+            # Replace edges in the route with other ones randomly.
+            if rng.random() < EDGE_REPLACEMENT_PROB:
+                repl_edge = rng.choice([e for e in all_edges if e != edge])
+                child_route_edges.append(_transform_edge(edge.getStartNode(),
+                                                         edge.getEndNode(), repl_edge))
+            else:
+                child_route_edges.append(edge)
+
+        child_route_nodes = [child_route_edges[0].getStartNode()]
+        for edge in child_route_edges:
+            child_route_nodes.append(edge.getEndNode())
+
+        for node in child_route_nodes:
+            node.addReference()
+
+        child_routes.append(IntersectionRoute(child_route_nodes, child_route_edges))
+
+    return Intersection(child_routes) 
+
+
+def mutate(solution):
+    """Mutates the given solution. 
+
+    Mutates bezier handles, node (junction) types, node locations, numbers of lanes, speed limits, 
+    and edge priorities.
+
+    Parameters
+    ----------
+    solution: Intersection
+        An intersection. Edited in-place.
+    """
+    routes = solution.getRoutes()
+    for route in routes:
+        nodes = route.getNodeList()[1:-1]
+        edges = route.getEdgeList()
+        new_nodes = nodes[:]
+        new_edges = []
+
+        # Mutating edges.
+        for e, edge in enumerate(edges):
+
+            if rng.random() < MUTATION_PROB:
+                # Adding a new node to the route:
+                # replacing this edge with two new edges and one new node.
+                if rng.choice(2):
+                    # Create new node.
+                    loc = _sample_expanded_bbox(edge.getStartNode().getLoc(),
+                                                edge.getEndNode.getLoc(), 1)[0]
+                    junction_type = rng.choice(JUNCTIONTYPES.values())
+                    new_node = IntersectionNodePointer(loc, junction_type)
+                else:
+                    # Choose existing node.
+                    new_node = rng.choice([node for route_ in routes for node in route_.getNodesList()])
+                new_nodes.insert(new_nodes.index(edge.getEndNode()), new_node)
+                # Create new edges.
+                for _ in range(2):
+                    repl_edge = rng.choice([edge for route_ in routes for edge in route_.getEdgeList()])
+                    new_edges.insert(e, _transform_edge(edge.getStartNode(),
+                                                        edge.getEndNode(), repl_edge))
+                continue
+
+            mutated = False
+            handles = edge.getShape().getHandles()
+            if rng.random() < MUTATION_PROB:
+                mutated = True
+                # Mutation types: 0 - remove handle, 1 - change handle, 2 - add handle.
+                num_handles = len(handles)
+                if num_handles == 0:
+                    mutation_type = 2
+                elif num_handles == 1:
+                    mutation_type = rng.choice(3)
+                elif num_handles == 2:
+                    mutation_type = rng.choice(2)
+
+                if mutation_type == 0:
+                    handles.pop(rng.choice(len(handles)))
+                elif mutation_type == 1:
+                    i = rng.choice(len(handles))
+                    handles[i] = [
+                        round((POSITION_MUTATION_CUBE_LENGTH * (rng.random() - 0.5)) + coord)
+                        for coord in handles[i]
+                    ]
+                elif mutation_type == 2:
+                    i = rng.choice(len(handles))
+                    handles.insert(_sample_expanded_bbox(edge.getStartNode().getLoc(),
+                                                            edge.getEndNode.getLoc(), 1)[0])
+            edge.set_handles(handles)
+
+            if rng.random() < MUTATION_PROB:
+                mutated = True
+                current_speed_limit = edge.getSpeedLimit()
+                if current_speed_limit == 1:
+                    edge.setSpeedLimit(2)
+                else:
+                    if rng.choice(2):
+                        edge.setSpeedLimit(current_speed_limit - 1)
+                    else:
+                        edge.setSpeedLimit(current_speed_limit + 1)
+
+            if rng.random() < MUTATION_PROB:
+                mutated = True
+                current_lane_num = edge.getNumLanes()
+                if current_lane_num == 1:
+                    edge.setNumLanes(2)
+                else:
+                    if rng.choice(2):
+                        edge.setNumLanes(current_lane_num - 1)
+                    else:
+                        edge.setNumLanes(current_lane_num + 1)
+
+            if rng.random() < MUTATION_PROB:
+                mutated = True
+                current_priority = edge.getSpeedLimit()
+                if current_priority == 1:
+                    edge.setPriority(2)
+                else:
+                    if rng.choice(2):
+                        edge.setPriority(current_priority - 1)
+                    else:
+                        edge.setPriority(current_priority + 1)
+
+            # Apply mutation to all instances of this edge in the intersection.
+            original_edge = route.getEdgeList()[e]
+            for route_ in routes:
+                edge_index = -1
+                edges_ = route_.getEdgeList()
+                for e_, edge_ in enumerate(edges_):
+                    if edge_ == original_edge:
+                        edge_index = e_
+                        break
+                if edge_index != -1:
+                    edges_[edge_index] = edge
+                route_.setEdgeList(edges_)
+
+            new_edges.append(edge)
+
+        # Mutating nodes.
+        for node in nodes:
+
+            if rng.random() < MUTATION_PROB:
+                # Deleting a node from the route:
+                # Replacing it and the edges that go into and out of it with a single edge.
+
+                # Remove the in/out edges for the node.
+                parents = []  # As defined in directed graphs.
+                children = []  # ^
+                to_remove = []
+                for edge in new_edges:
+                    if edge.getStartNode() == node:
+                        to_remove.append(edge)
+                        children.append(edge.getEndNode())
+                    elif edge.getEndNode() == node:
+                        to_remove.append(edge)
+                        parents.append(edge.getStartNode())
+                # Add replacement edges for disconnected neighbors.
+                new_edges = [edge for edge in new_edges if edge not in to_remove]
+                for child in children:
+                    for parent in parents:
+                        repl_edge = rng.choice([edge for route_ in routes for edge in route_])
+                        new_edges.append(_transform_edge(parent, child, repl_edge))
+                new_nodes.remove(node)                        
+
+                # Remove this node from all other routes in the intersection.
+                for route_ in routes:
+                    if route_ == route:
+                        continue
+                    # Detect the node.
+                    node_present = False
+                    nodes_ = route_.getNodeList()
+                    for node_ in nodes_:
+                        if node_ == node:
+                            node_present = True
+                            break
+                    if not node_present:
+                        continue
+                    # Remove the node.
+                    route_.setNodeList([node_ for node_ in nodes_ if node_ != node])
+
+                    # Remove the in/out edges for the node.
+                    parents = []  # As defined in directed graphs.
+                    children = []  # ^
+                    to_remove = []
+                    edges_ = route_.getEdgeList()
+                    for edge in edges_:
+                        if edge.getStartNode() == node:
+                            to_remove.append(edge)
+                            children.append(edge.getEndNode())
+                        elif edge.getEndNode() == node:
+                            to_remove.append(edge)
+                            parents.append(edge.getStartNode())
+                    new_edges_route_ = [edge for edge in edges_ if edge not in to_remove]
+                    # Add replacement edges for disconnected neighbors.
+                    for child in children:
+                        for parent in parents:
+                            repl_edge = rng.choice([edge for route__ in routes for edge in route__])
+                            new_edges_route_.append(_transform_edge(parent, child, repl_edge))
+                    route_.setEdgeList(new_edges_route_)
+
+                node.removeReference()
+                continue
+
+            if rng.random() < MUTATION_PROB:
+                attribute = rng.choice(2)
+                if attribute == 1:
+                    new_junction_type = rng.choice(list(JUNCTIONTYPES.values()))
+                    new_node = IntersectionNodePointer(node.getLoc(), new_junction_type)
+                if attribute == 2:
+                    current_loc = node.getLoc()
+                    new_loc = [
+                        round((POSITION_MUTATION_CUBE_LENGTH * (rng.random() - 0.5)) + coord)
+                        for coord in current_loc
+                    ]
+                    new_node = IntersectionNodePointer(new_loc, node.getJunctionType())
+                # Replace `node` with `new_node`
+                for n, node_ in enumerate(new_nodes):
+                    if node_ == node:
+                        new_nodes[n] = new_node
+                for route_ in routes:
+                    node_index = -1
+                    for n, node_ in enumerate(new_nodes):
+                        if node_ == node:
+                            node_index = n
+                    if node_index != -1:
+                        new_nodes_route_ = route_.getNodeList()
+                        new_nodes_route_[node_index] = node
+                        route_.setNodeList(new_nodes_route_)
+                node.removeReference()
+
+        # In-place on Intersection object because getRoutes() returns route pointers.
+        route.setNodeList(new_nodes)
+        route.setEdgeList(new_edges)
+
+
+def evaluate_fitness(solution, intersectionscenario=None):
+    """Evaluates the fitness of the given solution.
+
+    The solution's fitness metrics are now cached, so that the getMetrics() method will return
+    updated values.
+
+    Parameters
+    ----------
+    solution: Intersection
+        An intersection.
+
+    Returns
+    -------
+    tuple of float
+        The safety, emmissions, and efficiency values of the intersection, in that order.
+    """
+    is_valid = _check_edge_intersections(solution)
+    if is_valid:
+        # traci is being used
+        if BACKEND == BACKENDS["traci"]:
+            with open("traci/traci.nod.xml", "w+") as f:
+                f.write(intersection.getNodeXML())
+            with open("traci/traci.edg.xml", "w+") as f:
+                f.write(intersection.getEdgeXML())
+            subprocess.run(["netconvert", "-n", "traci/traci.nod.xml", "-e", "traci/traci.edg.xml", "-o", "traci/traci.net.xml"])
+            with open("traci/traci.rou.xml", "w+") as f:
+                f.write(intersection.getRouteXML(intersectionscenario))
+
+            traci.start(["sumo", "-c", "traci/traci.sumocfg"])
+            step = 0
+            simulation_emissions = 0
+            simulation_collisions = 0
+            simulation_travel_times = 0
+            while step < SIMULATION_TIME:
+                traci.simulationStep()
+
+                emissions_sum = 0
+                vehicle_id_list = traci.vehicle.getIDList()
+                for vehicle_id in vehicle_id_list:
+                    emissions_sum += traci.vehicle.getCO2Emission(vehicle_id)
+
+                collisions_num = traci.simulation.getCollidingVehiclesNumber("0")
+
+                travel_times_sum = 0
+                edge_ids = traci.edge.getIDList()
+                for edge_id in edge_ids:
+                    travel_times_sum += traci.edge.getTraveltime(edge_id)
+                
+                
+                simulation_emissions += emissions_sum
+                simulation_collisions += collisions_num
+                simulation_travel_times += travel_times_sum
+            return simulation_collisions, simulation_travel_times, simulation_emissions
+        solution.simulate(BACKEND)
+        solution.updateMetrics(BACKEND)
+    else:
+        solution.markInvalid()
+    return solution.getMetric(METRICS["safety"]), solution.getMetric(METRICS["efficiency"]), solution.getMetrics(METRICS["emissions"])
+
+def update_pareto_front(pareto_front, non_dominated, dominated):
+    """Updates a Pareto front.
+
+     - Removes the dominated solution that was previously undominated if it was previously in the front.
+     - Adds the new non-dominated solution to the front.
+     - If no solution was removed in the first step, removes a random solution from the front.
+
+    Parameters
+    ----------
+    pareto_front: list of Intersection
+        A list of non-dominated solutions. Edited in-place.
+    non_dominated: Intersection
+        A new non-dominated solution to potentially be added to the front.
+    dominated: Intersection
+        A dominated solution to be removed from the front if was previously part of it.
+    """
+    dominated_removed = False
+    if dominated in pareto_front:
+        pareto_front.remove(dominated)
+        dominated_removed = True
+    pareto_front.append(non_dominated)
+    if not dominated_removed:
+        pareto_front.pop(rng.choice(len(pareto_front)))
+
+
+def optimize(input_scenario):
+    """Estimates the pareto front of optimal intersections for a given traffic scenario.
+
+    Writes the intersections to a directory 'tmp'. 
+
+    Parameters
+    ----------
+    input_scenario: IntersectionScenario
+        A traffic scenario which can be handled by an intersection or interchange.
+    """
+    est_pareto_front = []
+    population = generate_inital_population(input_scenario)
+    # Evaluate all solutions in the grid.
+    for row in population:
+        for solution in row:
+            evaluate_fitness(solution, input_scenario)
+    num_evaluations = POPULATION_SIZE
+
+    # Mainloop:
+    while num_evaluations < MAX_EVALUATIONS:
+        intermediate_population = [[] for _ in range(GRID_SIDELEN)]
+        for i in range(POPULATION_SIZE):
+            # Produce offspring.
+            pos = (i // GRID_SIDELEN, i % GRID_SIDELEN)
+            neighborhood = get_neighborhood(pos, population)
+            parents = select_parents(neighborhood)
+            offspring = crossover(parents)
+            mutate(offspring)
+
+            # Choose an individual.
+            evaluate_fitness(offspring, input_scenario)
+            num_evaluations += 1
+            current_individual = population[pos[0]][pos[1]]
+            replacement_solution, dominant = _get_dominant_solution(current_individual, offspring)
+
+            # Place the chosen individual in the population and possibly in the Pareto front.
+            intermediate_population[pos[0]].append(replacement_solution)
+            if replacement_solution is offspring:
+                # A reference is getting deleted to each of the nodes in the intersection that will
+                # no longer be part of the the population.
+                for node in current_individual.getUniqueNodes():
+                    node.removeReference()
+                if dominant:
+                    update_pareto_front(est_pareto_front, replacement_solution, current_individual)
+            else:
+                for node in offspring.getUniqueNodes():
+                    node.removeReference()
+        population = intermediate_population
+
+    return est_pareto_front
+
+
+if __name__ == "__main__":
+
+    parser = argparse.ArgumentParser()
+    parser.add_argument("scenario")
+    parser.add_argument("-b", "--backend",
+                        choices=["sumo", "vissim", "cityflow", "traci"])
+    parser.add_argument("-e", "--max-evaluations", dest="max_evaluations")
+    parser.add_argument("-p", "--population-size", type=int, dest="population_size")
+    args = parser.parse_args()
+
+    # Generate scenario object from xml file.
+    input_scenario = IntersectionScenario(args.scenario)
+
+    # Set constants.
+    if args.backend:
+        if args.backend == "traci":
+            BACKEND = 3
+        else:
+            BACKEND = BACKENDS[args.backend]
+    if args.max_evaluations:
+        MAX_EVALUATIONS = args.max_evaluations
+    if args.population_size:
+        if math.sqrt(args.population_size) % 1 != 0:
+            raise ValueError("Population size must be a perfect square.")
+        POPULATION_SIZE = args.population_size
+
+    # Run optimization algorithm.
+    optimized_intersections = optimize(input_scenario)
+
+    # Output optimized intersections.
+    node_output_files = [f"intersection_{i}.nod.xml" for i in range(len(optimized_intersections))]
+    edge_output_files = [f"intersection_{i}.edg.xml" for i in range(len(optimized_intersections))]
+    for i, intersection in enumerate(optimized_intersections):
+        with open(node_output_files[i], "w+") as f:
+            f.write(node_output_files[i], intersection.getNodeXML())
+        with open(edge_output_files[i], "w+") as f:
             f.write(edge_output_files[i], intersection.getEdgeXML())