/**
 *  \file libiintersection.h
 *  
 *  \brief The lowest level of the iintersection project. Defines the Intersection
 *  data type and handles the wrapping of several simulation backends. 
 *
 *  \author Kai Vernooy, James Lian, and Arin Khare
 *  \date Feb, 2021
 */



#define SUMO_LIB

#ifndef LIBIINTERSECTION_H
#define LIBIINTERSECTION_H

#ifdef SUMO_LIB
// #include <sumo/main.h>
#endif


#include <algorithm>
#include <iostream>
#include <map>
#include <sstream>
#include <string>
#include <vector>

#include "lib/pugixml/src/pugixml.hpp"
<<<<<<< HEAD

=======
>>>>>>> d9daf21a

/**
 * \brief Entire iintersection namespace, with different backend interfaces
 * Contains input and solution classes, as well as ways to evaluate them
 */
namespace ii {


// Forward class declarations
class Intersection;
class SumoInterface;
class BackendsManager;
class IntersectionNode;


// Tracking current max node ID
static unsigned short int CURRENT_UUID_MAX;


// Global constants for the evaluation backends
static const std::size_t SIMTIME = 604800;  // Seconds of simulation time
enum class METRICS {SAFETY, EMISSIONS, EFFICIENCY};
enum class BACKENDS {SUMO, VISSIM, CITYFLOW};

enum class VEHICLETYPES {CAR, TRUCK, IDK};
const std::map<std::string, VEHICLETYPES> VEHICLETYPE_INDICES = {{"car", VEHICLETYPES::CAR}, {"truck", VEHICLETYPES::TRUCK}, {"idk", VEHICLETYPES::IDK}};

enum class JUNCTIONTYPES {PRIORITY, TRAFFIC_LIGHT, RIGHT_BEFORE_LEFT, UNREGULATED, PRIORITY_STOP, TRAFFIC_LIGHT_UNREGULATED, ALLWAY_STOP, ZIPPER, TRAFFIC_LIGHT_RIGHT_ON_RED};
const std::map<JUNCTIONTYPES, std::string> JUNCTIONTYPES_NAMES = {{JUNCTIONTYPES::PRIORITY, "priority"}, {JUNCTIONTYPES::TRAFFIC_LIGHT, "traffic_light"}, {JUNCTIONTYPES::RIGHT_BEFORE_LEFT, "right_before_left"}, {JUNCTIONTYPES::UNREGULATED, "unregulated"}, {JUNCTIONTYPES::PRIORITY_STOP, "priority_stop"}, {JUNCTIONTYPES::TRAFFIC_LIGHT_UNREGULATED, "traffic_light_unregulated"}, {JUNCTIONTYPES::ALLWAY_STOP, "allway_stop"}, {JUNCTIONTYPES::ZIPPER, "zipper"}, {JUNCTIONTYPES::TRAFFIC_LIGHT_RIGHT_ON_RED, "traffic_light_on_red"}};


// Intersection evaluation function type
typedef void (::ii::BackendsManager::*IntersectionEvalFunc)(const ::ii::Intersection*);


/**
 * \brief The base backend evaluation class - contains methods for retrieving all metrics
 * that will be derived for each backend-specific class. Created specifically for a generalized
 * evaluation function type, stored in the ::ii::Intersection::evaluations map.
 * 
 * Currently the parent to only ::ii::SumoInterface
 */
class BackendsManager
{
public:
    virtual void updateIntersectionEmissions(Intersection*) = 0;
    virtual void updateIntersectionSafety(Intersection*) = 0;
    virtual void updateIntersectionEfficiency(Intersection*) = 0;
};


class SumoInterface : public BackendsManager
{
public:
    void updateIntersectionEmissions(Intersection*);
    void updateIntersectionSafety(Intersection*);
    void updateIntersectionEfficiency(Intersection*);

    void rebuildNet(const Intersection*);
    void performSim(const std::size_t time);
    static SumoInterface* getInstance();

private:
    // MSNet* net;

friend class Intersection;
};


class Point3d
{
public:
    Point3d(short int x, short int y, short int z) : x_(x), y_(y), z_(z) {};
    Point3d(std::vector<short int> coords) : x_(coords[0]), y_(coords[1]), z_(coords[2]) {}

    short int x() {return this->x_;}
    short int y() {return this->y_;}
    short int z() {return this->z_;}

private:
    const short int x_, y_, z_;
};


class BezierCurve
{
public:
    BezierCurve() {}
    BezierCurve(IntersectionNode* s, IntersectionNode* e, std::vector<Point3d> handles) : s(s), e(e), handles(handles) {}

    std::vector<Point3d> rasterize();
    IntersectionNode* getStartNode() const {return this->s;}
    IntersectionNode* getEndNode() const {return this->e;}
    std::vector<Point3d> getHandles() const {return this->handles;}

private:
    IntersectionNode* s;
    IntersectionNode* e;
    std::vector<Point3d> handles;
};


class Node
{
public:
    Node(Point3d loc) : loc(loc) {this->UUID = ++CURRENT_UUID_MAX;}

    Point3d* getLoc() {return &(this->loc);}
    unsigned short int getID() {return UUID;}

private:
    unsigned short int UUID;
    Point3d loc;

friend class Intersection;
};


class IntersectionNode : public Node
{
public:
    IntersectionNode(Point3d loc, JUNCTIONTYPES junctionType) : Node(loc), junctionType(junctionType) {}
    JUNCTIONTYPES getJunctionType() {return this->junctionType;}

private:
    JUNCTIONTYPES junctionType;
};


class Edge
{
public:
    Edge(Node* s, Node* e) : s(s), e(e) {};
    Node* getStartNode() const {return s;}
    Node* getEndNode() const {return e;}

private:
    Node* s; // starting node
    Node* e; // ending node
};


class IntersectionEdge : public Edge
{
public:
    IntersectionEdge(IntersectionNode* s, IntersectionNode* e, BezierCurve shape, short int numLanes, short int speedLimit, short int priority) : Edge(s, e), shape(shape), numlanes(numLanes), speedlimit(speedLimit), priority(priority) {}
    
    BezierCurve getShape() const {return this->shape;}
    short int getNumLanes() const {return this->numlanes;}
    short int getSpeedLimit() const {return this->speedlimit;}
    short int getPriority() const {return this->priority;}

private:
    BezierCurve shape;
    short int numlanes;
    short int speedlimit;
    short int priority;
};


class ScenarioEdge : public Edge
{
public:
    ScenarioEdge(Node* s, Node* e, std::map<VEHICLETYPES, short int> demand) : Edge(s, e), demand(demand) {}

    std::map<VEHICLETYPES, short int> getDemand() {return this->demand;}

private:
    std::map<VEHICLETYPES, short int> demand;
};


class IntersectionRoute
{
public:
    IntersectionRoute(std::vector<IntersectionNode*> nodeList, std::vector<IntersectionEdge> edgeList)
        : nodeList(nodeList), edgeList(edgeList) {}

    std::vector<IntersectionNode*> getNodeList() const {return this->nodeList;}
    std::vector<IntersectionEdge> getEdgeList() const {return this->edgeList;}

private:
    std::vector<IntersectionNode*> nodeList;
    std::vector<IntersectionEdge> edgeList;
};


class Intersection
{
public:
    Intersection(std::vector<IntersectionRoute*> routes) : routes(routes) {}

    void simulate(BACKENDS) const;
    void updateMetrics(BACKENDS);
    double getMetric(METRICS);

    std::string getEdgeXML() const;
    std::string getNodeXML() const;

private:
    std::vector<IntersectionRoute*> routes;
    std::map<METRICS, double> currentMetrics;
    const static std::map<BACKENDS, std::map<METRICS, IntersectionEvalFunc> > evaluations;
};


const std::map<BACKENDS, std::map<METRICS, IntersectionEvalFunc> > Intersection::evaluations = 
{
    {
        BACKENDS::SUMO, {
            {METRICS::EFFICIENCY, &SumoInterface::updateIntersectionEfficiency},
            {METRICS::SAFETY, &SumoInterface::updateIntersectionSafety},
            {METRICS::EMISSIONS, &SumoInterface::updateIntersectionEmissions}
        }
    }
};

// IntersectionEvalFunc func = SumoInterface::updateIntersectionEfficiency;

class IntersectionScenario
{
public:
    IntersectionScenario(std::vector<Node*> nodes, std::vector<ScenarioEdge> edges) : nodes(nodes), edges(edges) {}
    IntersectionScenario(std::string xmlFilePath);
    std::vector<Node*> getNodes() const {return this->nodes;}
    std::vector<ScenarioEdge> getEdges() const {return this->edges;}

private:
    std::vector<Node*> nodes;
    std::vector<ScenarioEdge> edges;
};



IntersectionScenario::IntersectionScenario(std::string xmlFilePath)
{
    // Load document.
    pugi::xml_document doc;
    pugi::xml_parse_result result = doc.load_file(xmlFilePath.c_str());
    if (!result)
    {
        std::cerr << "Could not parse XML." << std::endl;
        std::cerr << result.description() << std::endl;
    }

    pugi::xml_node xmlScenario = doc.child("scenario");

    // Append nodes to vector.
    pugi::xml_node nodesList = xmlScenario.child("nodes");
    std::map<std::string, Node*> nodeIDMap;
    for (pugi::xml_node xmlNode = nodesList.first_child(); xmlNode; xmlNode = xmlNode.next_sibling())
    {
        Node node({static_cast<short int>(xmlNode.attribute("x").as_int()), static_cast<short int>(xmlNode.attribute("y").as_int()), static_cast<short int>(xmlNode.attribute("z").as_int())});
        nodeIDMap[xmlNode.attribute("id").value()] = &node;
        nodes.push_back(&node);
    }

    // Append edges to vector.
    pugi::xml_node edgesList = xmlScenario.child("edges");
    for (pugi::xml_node xmlEdge = edgesList.first_child(); xmlEdge; xmlEdge = xmlEdge.next_sibling())
    {
        Node* s, *e;
        s = nodeIDMap[xmlEdge.attribute("from").value()];
        e = nodeIDMap[xmlEdge.attribute("to").value()];

        std::map<VEHICLETYPES, short int> demand;

        for (pugi::xml_attribute attr = xmlEdge.first_attribute(); attr; attr = attr.next_attribute())
        {
            std::string attrName = attr.name();
            int pos = attrName.find("_demand");

            // If attribute contains demand data.
            if (pos != std::string::npos)
            {
                VEHICLETYPES vehicleType = VEHICLETYPE_INDICES.at(attrName.substr(0, pos));
                short int vehicleDemand = attr.as_int();
                demand[vehicleType] = vehicleDemand;
            }
        }

        edges.push_back(ScenarioEdge(s, e, demand));
    }
}


void Intersection::simulate(BACKENDS back) const
{
    if (back == BACKENDS::SUMO)
    {
        SumoInterface::getInstance()->rebuildNet(this);
        SumoInterface::getInstance()->performSim(SIMTIME);
    }
}


void Intersection::updateMetrics(BACKENDS back)
{
    const std::map<METRICS, IntersectionEvalFunc> backendEvaluations = evaluations.at(back);

    for (auto it = backendEvaluations.begin(); it != backendEvaluations.end(); it++)
    {
        (SumoInterface::getInstance()->*(it->second))(this);
    }
}


std::string Intersection::getNodeXML() const
{
    std::vector<IntersectionNode*> nodes;
    for (IntersectionRoute* route : routes)
    {
        for (IntersectionNode* node : route->getNodeList())
        {
            nodes.push_back(node);
        }
    }

    std::string xmlOutput = "<nodes>\n";
    std::stringstream nodeTag;

    for (int i = 0; i < nodes.size(); i++)
    {
        Point3d* nodeLoc = nodes[i]->getLoc();

        nodeTag << "\t<node ";
        nodeTag << "id=\"" << i << "\" ";
        nodeTag << "x=\"" << nodeLoc->x() << "\" ";
        nodeTag << "y=\"" << nodeLoc->y() << "\" ";
        nodeTag << "z=\"" << nodeLoc->z() << "\" ";
        nodeTag << "type=\"" << JUNCTIONTYPES_NAMES.at(nodes[i]->getJunctionType()) << "\"/>\n";

        xmlOutput += nodeTag.str();
        nodeTag.clear();
    }

    xmlOutput += "</nodes>";
    return xmlOutput;
}


std::string Intersection::getEdgeXML() const
{
    // Node IDs as they will be in the node file generated by getNodeXML.
    std::map<IntersectionNode*, int> sumoNodeIDs;
    std::vector<IntersectionEdge> edges;
    for (IntersectionRoute* route : routes)
    {
        for (IntersectionEdge edge : route->getEdgeList())
        {
            edges.push_back(edge);
        }
        std::vector<IntersectionNode*> routeNodes = route->getNodeList();
        for (int i = 0; i < routeNodes.size(); i++)
        {
            sumoNodeIDs.insert(std::pair<IntersectionNode*, int>(routeNodes[i], i));
        }
    }

    std::string xmlOutput = "<edges>\n";
    std::stringstream edgeTag;

    for (int i = 0; i < edges.size(); i++)
    {
        edgeTag << "\t<edge id=\"" << i << "e\" ";
        edgeTag << "from=\"" << sumoNodeIDs[(IntersectionNode*)edges[i].getStartNode()] << "\" ";
        edgeTag << "to=\"" << sumoNodeIDs[(IntersectionNode*)edges[i].getEndNode()] << "\" ";
        edgeTag << "priority=\"" << edges[i].getPriority() << "\" ";
        edgeTag << "numLanes=\"" << edges[i].getNumLanes() << "\" ";
        edgeTag << "speed=\"" << edges[i].getSpeedLimit() << "\"/>\n";

        xmlOutput += edgeTag.str();
        edgeTag.clear();
    }

    xmlOutput += "</edges>";
    return xmlOutput;
}


}


#endif<|MERGE_RESOLUTION|>--- conflicted
+++ resolved
@@ -9,7 +9,6 @@
  */
 
 
-
 #define SUMO_LIB
 
 #ifndef LIBIINTERSECTION_H
@@ -28,10 +27,7 @@
 #include <vector>
 
 #include "lib/pugixml/src/pugixml.hpp"
-<<<<<<< HEAD
-
-=======
->>>>>>> d9daf21a
+
 
 /**
  * \brief Entire iintersection namespace, with different backend interfaces
