--- conflicted
+++ resolved
@@ -158,7 +158,8 @@
     IntersectionNode* getStartNode() const {return this->s;}
     IntersectionNode* getEndNode() const {return this->e;}
     std::vector<Point3d> getHandles() const {return this->handles;}
-    void updateHandles(std::vector<Point3d> handles) {handles = handles}
+
+    void setHandles(std::vector<Point3d> handles_) {this->handles = handles_;}
 
 private:
     void setStartNode(IntersectionNode*);
@@ -231,17 +232,14 @@
     short int getNumLanes() const {return this->numlanes;}
     short int getSpeedLimit() const {return this->speedlimit;}
     short int getPriority() const {return this->priority;}
-<<<<<<< HEAD
     
     void setStartNode(Node*);
     void setEndNode(Node*);
 
-=======
-    void updateHandles(std::vector<Point3d> handles) {shape.updateHandles(handles);}
-    void setNumLanes(short int numLanes) {numlanes = numLanes;}
-    void setSpeedLimit(short int speedLimit) {speedlimit = speedLimit;}
-    void setPriority(short int priority) {priority = priority;}
->>>>>>> 6159b5f4
+    void setHandles(std::vector<Point3d> handles) {this->shape.setHandles(handles);}
+    void setNumLanes(short int numLanes_) {this->numlanes = numLanes_;}
+    void setSpeedLimit(short int speedLimit_) {this->speedlimit = speedLimit_;}
+    void setPriority(short int priority_) {this->priority = priority_;}
 
 private:
     BezierCurve shape;
