--- conflicted
+++ resolved
@@ -970,13 +970,7 @@
 
 void SumoInterface::performSim(const std::size_t time)
 {
-<<<<<<< HEAD
-    std::cout << "SIMULATING!!!" << std::endl;
     net->simulate(0, SIMTIME);
-    std::cout << "SIMULATED!!!" << std::endl;
-=======
-    net->simulate(0, SIMTIME);
->>>>>>> 2282ccc6
 }
 
 
