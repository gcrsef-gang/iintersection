--- conflicted
+++ resolved
@@ -36,6 +36,7 @@
 #include <vector>
 #include <assert.h>
 #include <list>
+#include <memory>
 
 #include <pugixml/src/pugixml.hpp>
 
@@ -48,25 +49,21 @@
 
 
 // Forward class declarations
-class Intersection;
 class SumoInterface;
 class BackendsManager;
+class Point3d;
+class Node;
 class IntersectionNode;
+class Edge;
 class IntersectionEdge;
-class DataManager;
-class Node;
-class Point3d;
 class IntersectionRoute;
+class Intersection;
+class IntersectionScenario;
 
 
 // Tracking current max node ID
-<<<<<<< HEAD
 static unsigned short int CURRENT_NODE_UUID_MAX = 0;
 static unsigned short int CURRENT_EDGE_UUID_MAX = 0;
-=======
-static unsigned short int CURRENT_UUID_NODE_MAX = 0;
-
->>>>>>> 25af325d
 
 static const short int BEZIER_SAMPLES = 500;
 static const std::size_t SIMTIME_ = 604800;  // Seconds of simulation time
@@ -82,7 +79,14 @@
 
 
 std::map<JUNCTIONTYPES::JUNCTIONTYPES_, SumoXMLNodeType> SumoJunctionMap = {
-    // Fill this in later pls
+    {JUNCTIONTYPES::PRIORITY, SumoXMLNodeType::PRIORITY},
+    {JUNCTIONTYPES::TRAFFIC_LIGHT, SumoXMLNodeType::TRAFFIC_LIGHT},
+    {JUNCTIONTYPES::RIGHT_BEFORE_LEFT, SumoXMLNodeType::RIGHT_BEFORE_LEFT},
+    {JUNCTIONTYPES::UNREGULATED, SumoXMLNodeType::UNKNOWN}, // Idk if this is right?
+    {JUNCTIONTYPES::PRIORITY_STOP, SumoXMLNodeType::PRIORITY_STOP},
+    {JUNCTIONTYPES::TRAFFIC_LIGHT_UNREGULATED, SumoXMLNodeType::TRAFFIC_LIGHT_NOJUNCTION},
+    {JUNCTIONTYPES::ALLWAY_STOP, SumoXMLNodeType::ALLWAY_STOP},
+    {JUNCTIONTYPES::TRAFFIC_LIGHT_RIGHT_ON_RED, SumoXMLNodeType::TRAFFIC_LIGHT_RIGHT_ON_RED}
 };
 
 // Intersection evaluation function type
@@ -152,16 +156,16 @@
 
     static Position Point3dToPosition(Point3d p) {return (Position(p.x() / 10.0, p.y() / 10.0, p.z() / 10.0));}
 
-    MSEdgeControl* buildSumoEdges(std::vector<IntersectionEdge*>, std::vector<IntersectionNode*>, MSJunctionControl*);
+    MSEdgeControl* buildSumoEdges(std::vector<IntersectionEdge*>, std::vector<std::shared_ptr<IntersectionNode> >, MSJunctionControl*);
     MSEdge* buildSumoEdge(IntersectionEdge*);
 
     std::vector<MSLane*> buildSumoLanes(IntersectionEdge*, MSEdge*);
     MSLane* buildSumoLane(IntersectionEdge*, MSEdge*, int);
 
-    MSJunctionControl* buildSumoJunctions(std::vector<IntersectionNode*>);
-    MSJunction* buildSumoJunction(IntersectionNode*);
-
-    std::map<Node*, MSJunction*> nodeJunctionMap;
+    MSJunctionControl* buildSumoJunctions(std::vector<std::shared_ptr<IntersectionNode> >);
+    MSJunction* buildSumoJunction(std::shared_ptr<IntersectionNode>);
+
+    std::map<std::shared_ptr<Node>, MSJunction*> nodeJunctionMap;
     std::vector<MSJunction> junctions;
     std::vector<MSEdge> edges;
 };
@@ -171,26 +175,25 @@
 {
 public:
     BezierCurve() {}
-    BezierCurve(IntersectionNode* s, IntersectionNode* e, std::vector<Point3d> handles) : s(s), e(e), handles(handles) {
-        // assert((this->handles.size() == 1 || this->handles.size() == 2));
-    }
+    BezierCurve(std::shared_ptr<IntersectionNode> s, std::shared_ptr<IntersectionNode> e, std::vector<Point3d> handles)
+        : s(s), e(e), handles(handles) {}
 
     std::vector<Point3d> rasterize(int resolution);
 
-    IntersectionNode* getStartNode() const {return this->s;}
-    IntersectionNode* getEndNode() const {return this->e;}
     std::vector<Point3d> getHandles() const {return this->handles;}
-
+    std::shared_ptr<IntersectionNode> getStartNode() const {return this->s;}
+    std::shared_ptr<IntersectionNode> getEndNode() const {return this->e;}
     void setHandles(std::vector<Point3d> handles_) {this->handles = handles_;}
 
 private:
     Point3d evaluateParametric(double t);
 
-    void setStartNode(IntersectionNode* node) {s = node;}
-    void setEndNode(IntersectionNode* node) {e = node;}
-    IntersectionNode* s;
-    IntersectionNode* e;
+    void setStartNode(std::shared_ptr<IntersectionNode> node) {s = node;}
+    void setEndNode(std::shared_ptr<IntersectionNode> node) {e = node;}
+    
     std::vector<Point3d> handles;
+    std::shared_ptr<IntersectionNode> s;
+    std::shared_ptr<IntersectionNode> e;
 
 friend class IntersectionEdge;
 };
@@ -199,12 +202,8 @@
 class Node
 {
 public:
-<<<<<<< HEAD
-    // Node() {}
     Node(Point3d loc) : loc(loc) {this->UUID = ++CURRENT_NODE_UUID_MAX;}
-=======
-    Node(Point3d loc) : loc(loc) {this->UUID = ++CURRENT_UUID_NODE_MAX;}
->>>>>>> 25af325d
+
     Point3d* getLoc() {return &(this->loc);}
     unsigned short int getID() const {return this->UUID;}
 
@@ -225,18 +224,11 @@
 {
 public:
     IntersectionNode(Point3d loc, JUNCTIONTYPES::JUNCTIONTYPES_ junctionType)
-<<<<<<< HEAD
         : Node(loc), junctionType(junctionType) {this->referenceCount = 1;}
 
-=======
-            : Node(loc), junctionType(junctionType) {this->referenceCount = 1;}
->>>>>>> 25af325d
     JUNCTIONTYPES::JUNCTIONTYPES_ getJunctionType() const {return this->junctionType;}
-    void addReference() {this->referenceCount++;}
-    bool removeReference();
-
-private:
-
+
+private:
     JUNCTIONTYPES::JUNCTIONTYPES_ junctionType; 
     unsigned short int referenceCount;
 };
@@ -246,19 +238,16 @@
 {
 public:
     Edge() {}
-    Edge(Node* s, Node* e) : s(s), e(e) {this->UUID = ++CURRENT_EDGE_UUID_MAX;};
-    Node* getStartNode() const {return s;}
-    Node* getEndNode() const {return e;}
+    Edge(std::shared_ptr<Node> s, std::shared_ptr<Node> e) : s(s), e(e) {this->UUID = ++CURRENT_EDGE_UUID_MAX;};
+    std::shared_ptr<Node> getStartNode() const {return s;}
+    std::shared_ptr<Node> getEndNode() const {return e;}
 
 protected:
-<<<<<<< HEAD
     unsigned short int UUID;
 
 private:
-=======
->>>>>>> 25af325d
-    Node* s; // starting node
-    Node* e; // ending node
+    std::shared_ptr<Node> s; // starting node
+    std::shared_ptr<Node> e; // ending node
 };
 
 
@@ -266,24 +255,19 @@
 {
 public:
     IntersectionEdge() {}
-<<<<<<< HEAD
-    IntersectionEdge(IntersectionNode* s, IntersectionNode* e, BezierCurve shape, short int numLanes, short int speedLimit, short int priority)
+    IntersectionEdge(std::shared_ptr<IntersectionNode> s, std::shared_ptr<IntersectionNode> e, BezierCurve shape, short int numLanes, short int speedLimit, short int priority)
         : Edge(s, e), s(s), e(e), shape(shape), numlanes(numLanes), speedlimit(speedLimit), priority(priority) {}
 
-=======
-    IntersectionEdge(IntersectionNode* s, IntersectionNode* e, BezierCurve shape, short int numLanes, short int speedLimit, short int priority) : s(s), e(e), shape(shape), numlanes(numLanes), speedlimit(speedLimit), priority(priority) {}
-    
->>>>>>> 25af325d
     BezierCurve getShape() const {return this->shape;}
     short int getNumLanes() const {return this->numlanes;}
     short int getSpeedLimit() const {return this->speedlimit;}
     short int getPriority() const {return this->priority;}
     
-    void setStartNode(IntersectionNode* node) {s = node;}
-    void setEndNode(IntersectionNode* node) {e = node;}
+    void setStartNode(std::shared_ptr<IntersectionNode> node) {s = node;}
+    void setEndNode(std::shared_ptr<IntersectionNode> node) {e = node;}
     
-    IntersectionNode* getStartNode() const {return s;}
-    IntersectionNode* getEndNode() const {return e;}
+    std::shared_ptr<IntersectionNode> getStartNode() const {return s;}
+    std::shared_ptr<IntersectionNode> getEndNode() const {return e;}
 
     void setHandles(std::vector<Point3d> handles) {this->shape.setHandles(handles);}
     void setNumLanes(short int numLanes_) {this->numlanes = numLanes_;}
@@ -291,8 +275,8 @@
     void setPriority(short int priority_) {this->priority = priority_;}
 
 private:
-    IntersectionNode* s;
-    IntersectionNode* e;
+    std::shared_ptr<IntersectionNode> s;
+    std::shared_ptr<IntersectionNode> e;
 
     BezierCurve shape;
     short int numlanes;
@@ -300,9 +284,6 @@
     short int priority;
 
 friend bool operator==(const IntersectionEdge& e1, const IntersectionEdge& e2) {return e1.getStartNode() == e2.getStartNode() && e1.getEndNode() == e2.getStartNode();}
-
-// bit of a janky fix pls dont pay attention
-friend bool operator==(const IntersectionEdge* e1, const IntersectionEdge& e2) {return e1->getStartNode() == e2.getStartNode() && e1->getEndNode() == e2.getStartNode();}
 };
 
 
@@ -310,7 +291,7 @@
 {
 public:
     ScenarioEdge() {}
-    ScenarioEdge(ScenarioNode* s, ScenarioNode* e, std::map<VEHICLETYPES::VEHICLETYPES_, short int> demand) : Edge(s, e), demand(demand) {}
+    ScenarioEdge(std::shared_ptr<ScenarioNode> s, std::shared_ptr<ScenarioNode> e, std::map<VEHICLETYPES::VEHICLETYPES_, short int> demand) : Edge(s, e), demand(demand) {}
 
     std::map<VEHICLETYPES::VEHICLETYPES_, short int> getDemand() {return this->demand;}
 
@@ -323,94 +304,38 @@
 {
 public:
     IntersectionRoute() {}
-    IntersectionRoute(std::vector<IntersectionNode*> nodeList, std::vector<IntersectionEdge> edgeList)
+    IntersectionRoute(std::vector<std::shared_ptr<IntersectionNode> > nodeList, std::vector<IntersectionEdge> edgeList)
         : nodeList(nodeList), edgeList(edgeList) {}
 
-<<<<<<< HEAD
-    std::vector<IntersectionNode*> getNodeList() {return this->nodeList;}
-    std::vector<IntersectionEdge*> getEdgeList()
-    {
-        std::vector<IntersectionEdge*> vec;
-        for (int i = 0; i < edgeList.size(); i++) {
-            vec.push_back(&(edgeList.at(i)));
-        }
-        return vec;
-    }
-    
-=======
-    std::vector<IntersectionNode*> getNodeList() const {return this->nodeList;}
+    std::vector<std::shared_ptr<IntersectionNode> > getNodeList() const {return this->nodeList;}
     std::vector<IntersectionEdge*> getEdgeList();
->>>>>>> 25af325d
-    void setNodeList(std::vector<IntersectionNode*> nodelist) {nodeList = nodelist;}
+
+    void setNodeList(std::vector<std::shared_ptr<IntersectionNode> > nodelist) {nodeList = nodelist;}
     void setEdgeList(std::vector<IntersectionEdge> edgelist) {edgeList = edgelist;}
 
 private:
-    std::vector<IntersectionNode*> nodeList;
+    std::vector<std::shared_ptr<IntersectionNode> > nodeList;
     std::vector<IntersectionEdge> edgeList;
 };
 
-class IntersectionScenario
-{
-public:
-    IntersectionScenario() {}
-    IntersectionScenario(std::vector<ScenarioNode*> nodes, std::vector<ScenarioEdge> edges) : nodes(nodes), edges(edges) {}
-    IntersectionScenario(std::string xmlFilePath);
-
-    friend void swap(IntersectionScenario& first, IntersectionScenario& second)
-    {
-        std::swap(first.edges, second.edges);
-        if ( first.nodes.size() != second.nodes.size() ) throw 1;
-        for (int i = 0; i < first.nodes.size(); i++)
-            std::swap(first.nodes[i], second.nodes[i]);
-    }
-
-    ~IntersectionScenario() {
-        for (ScenarioNode* node : this->nodes) {delete node;}
-    }
-    IntersectionScenario(const IntersectionScenario& other);  // Copy constructor.
-    IntersectionScenario& operator=(IntersectionScenario other);  // Copy assignment operator.
-
-    std::vector<ScenarioNode*> getNodes() const {return this->nodes;}
-    std::vector<ScenarioEdge> getEdges() const {return this->edges;}
-
-private:
-    std::vector<ScenarioNode*> nodes;
-    std::vector<ScenarioEdge> edges;
-};
 
 class Intersection
 {
 public:
     Intersection() {}
-<<<<<<< HEAD
-    Intersection(std::vector<IntersectionRoute> routes) : routes(routes) {}
-    ~Intersection()
-    {
-        for (IntersectionNode* node : this->getUniqueNodes()) {delete node;}
-    }
-=======
     Intersection(std::vector<IntersectionRoute> routes) : routes(routes), isValid(true) {}
->>>>>>> 25af325d
 
     static void Simulate(Intersection*, BACKENDS::BACKENDS_);
     void updateMetrics(BACKENDS::BACKENDS_);
     void markInvalid() {isValid = false;}
-
-<<<<<<< HEAD
-    std::vector<IntersectionRoute>* getRoutes() {return &routes;};
-    std::vector<IntersectionNode*> getUniqueNodes();
-    std::vector<IntersectionEdge*> getUniqueEdges();
-
-    std::string getEdgeXML() const;
-=======
     double getMetric(METRICS::METRICS_);
+
     std::vector<IntersectionRoute*> getRoutes();
-    std::vector<IntersectionNode*> getUniqueNodes() const;
+    std::vector<std::shared_ptr<IntersectionNode> > getUniqueNodes();
     std::vector<IntersectionEdge*> getUniqueEdges();
     std::string getEdgeXML();
->>>>>>> 25af325d
-    std::string getNodeXML() const;
-    std::string getRouteXML(ii::IntersectionScenario intersectionScenario);
+    std::string getNodeXML();
+    std::string getRouteXML(IntersectionScenario intersectionScenario);
 
 private:
     bool isValid;
@@ -432,26 +357,22 @@
 };
 
 
-<<<<<<< HEAD
 class IntersectionScenario
 {
 public:
     IntersectionScenario() {}
-    IntersectionScenario(std::vector<ScenarioNode*> nodes, std::vector<ScenarioEdge> edges) : nodes(nodes), edges(edges) {}
+    IntersectionScenario(std::vector<std::shared_ptr<ScenarioNode> > nodes, std::vector<ScenarioEdge> edges) : nodes(nodes), edges(edges) {}
     IntersectionScenario(std::string xmlFilePath);
 
-    ~IntersectionScenario();
-    std::vector<ScenarioNode*> getNodes() const {return this->nodes;}
+    std::vector<std::shared_ptr<ScenarioNode> > getNodes() const {return this->nodes;}
     std::vector<ScenarioEdge> getEdges() const {return this->edges;}
 
 private:
-    std::vector<ScenarioNode*> nodes;
+    std::vector<std::shared_ptr<ScenarioNode> > nodes;
     std::vector<ScenarioEdge> edges;
 };
 
 
-=======
->>>>>>> 25af325d
 std::vector<Point3d> BezierCurve::rasterize(int resolution)
 {
     resolution--;
@@ -509,7 +430,7 @@
     for (int i = 0; i <= n; i++)
     {
         Point3d pnt(-1, -1, -1);
-    
+
         // Assign pnt to the appropriate handle
         if (i == 0) {pnt = *s->getLoc();}
         else if (i == handles.size() + 1) {pnt = *e->getLoc();}
@@ -528,24 +449,15 @@
 }
 
 
-bool IntersectionNode::removeReference()
-{
-    this->referenceCount--;
-    if (referenceCount == 1)
-    {
-        delete this;
-        return true;
-    }
-
-    return false;
-}
-
-
 std::vector<IntersectionEdge*> IntersectionRoute::getEdgeList()
 {
     std::vector<IntersectionEdge*> edgePtrs;
+    
     for (IntersectionEdge& edge : edgeList)
+    {
         edgePtrs.push_back(&edge);
+    }
+    
     return edgePtrs;
 }
 
@@ -555,6 +467,7 @@
     // Load document.
     pugi::xml_document doc;
     pugi::xml_parse_result result = doc.load_file(xmlFilePath.c_str());
+
     if (!result)
     {
         std::cerr << "Could not parse XML." << std::endl;
@@ -565,10 +478,11 @@
 
     // Append nodes to vector.
     pugi::xml_node nodesList = xmlScenario.child("nodes");
-    std::map<std::string, ScenarioNode*> nodeIDMap;
+    std::map<std::string, std::shared_ptr<ScenarioNode> > nodeIDMap;
+
     for (pugi::xml_node xmlNode = nodesList.first_child(); xmlNode; xmlNode = xmlNode.next_sibling())
     {
-        ScenarioNode* node = new ScenarioNode({static_cast<short int>(xmlNode.attribute("x").as_int()), static_cast<short int>(xmlNode.attribute("y").as_int()), static_cast<short int>(xmlNode.attribute("z").as_int())});
+        std::shared_ptr<ScenarioNode> node = std::make_shared<ScenarioNode>(std::vector<short int>{static_cast<short int>(xmlNode.attribute("x").as_int()), static_cast<short int>(xmlNode.attribute("y").as_int()), static_cast<short int>(xmlNode.attribute("z").as_int())});
         nodeIDMap[xmlNode.attribute("id").value()] = node;
         this->nodes.push_back(node);
     }
@@ -578,7 +492,7 @@
     pugi::xml_node edgesList = xmlScenario.child("edges");
     for (pugi::xml_node xmlEdge = edgesList.first_child(); xmlEdge; xmlEdge = xmlEdge.next_sibling())
     {
-        ScenarioNode* s, *e;
+        std::shared_ptr<ScenarioNode> s, e;
         s = nodeIDMap[xmlEdge.attribute("from").value()];
         e = nodeIDMap[xmlEdge.attribute("to").value()];
 
@@ -603,29 +517,7 @@
 }
 
 
-<<<<<<< HEAD
 void Intersection::Simulate(Intersection* int_, BACKENDS::BACKENDS_ back)
-=======
-IntersectionScenario::IntersectionScenario(const IntersectionScenario& other)
-{
-    edges = other.edges;
-    for (ScenarioNode* node : other.nodes)
-    {
-        nodes.push_back(new ScenarioNode(*node));
-    }
-}
-
-
-IntersectionScenario& IntersectionScenario::operator=(IntersectionScenario other)
-{
-    for (int i = 0; i < other.nodes.size(); i++) nodes.push_back(nullptr);
-    swap(*this, other);
-    return *this;
-}
-
-
-void Intersection::simulate(BACKENDS::BACKENDS_ back) const
->>>>>>> 25af325d
 {
     if (back == BACKENDS::SUMO)
     {
@@ -645,11 +537,12 @@
 }
 
 
-<<<<<<< HEAD
 double Intersection::getMetric(METRICS::METRICS_ metric)
 {
     return this->currentMetrics[metric];
-=======
+
+}
+
 std::vector<IntersectionRoute*> Intersection::getRoutes()
 {
     std::vector<IntersectionRoute*> routePtrs;
@@ -661,33 +554,41 @@
 }
 
 
-double Intersection::getMetric(METRICS::METRICS_ metric)
-{
-    if (!isValid) return 1000000.0;
-    // TODO: implement fancy sumo stuff.
-    return 0.0;
-}
-
-
-std::vector<IntersectionNode*> Intersection::getUniqueNodes() const
-{
-    return std::vector<IntersectionNode*>();
+std::vector<std::shared_ptr<IntersectionNode> > Intersection::getUniqueNodes()
+{
+    std::vector<std::shared_ptr<IntersectionNode> > uniqueNodes;
+
+    for (IntersectionRoute& r : routes)
+    {
+        for (std::shared_ptr<IntersectionNode>& n : r.getNodeList())
+        {
+            if (std::find(uniqueNodes.begin(), uniqueNodes.end(), n) == uniqueNodes.end())
+            {
+                uniqueNodes.push_back(n);
+            }
+        }
+    }
+
+    return uniqueNodes;
 }
 
 
 std::vector<IntersectionEdge*> Intersection::getUniqueEdges()
 {
     std::vector<IntersectionEdge*> uniqueEdges;
-    for (IntersectionRoute& route : routes)
-    {
-        for (IntersectionEdge* edge : route.getEdgeList())
+
+    for (IntersectionRoute& r : routes)
+    {
+        for (IntersectionEdge* edge : r.getEdgeList())
         {
             if (std::find(uniqueEdges.begin(), uniqueEdges.end(), edge) == uniqueEdges.end())
+            {
                 uniqueEdges.push_back(edge);
+            }
         }
     }
+
     return uniqueEdges;
->>>>>>> 25af325d
 }
 
 
@@ -697,10 +598,9 @@
  * scenario files into IntersectionScenarios
  */
 
-std::string Intersection::getNodeXML() const
-{
-    std::vector<IntersectionNode*> nodes = getUniqueNodes();
-
+std::string Intersection::getNodeXML()
+{
+    std::vector<std::shared_ptr<IntersectionNode> > nodes = getUniqueNodes();
     std::string xmlOutput = "<nodes>\n";
     std::stringstream nodeTag;
 
@@ -710,9 +610,9 @@
 
         nodeTag << "\t<node ";
         nodeTag << "id=\"" << i << "\" ";
-        nodeTag << "x=\"" << nodeLoc->x()/10 << "\" ";
-        nodeTag << "y=\"" << nodeLoc->y()/10 << "\" ";
-        nodeTag << "z=\"" << nodeLoc->z()/10 << "\" ";
+        nodeTag << "x=\"" << nodeLoc->x() / 10 << "\" ";
+        nodeTag << "y=\"" << nodeLoc->y() / 10 << "\" ";
+        nodeTag << "z=\"" << nodeLoc->z() / 10 << "\" ";
         nodeTag << "type=\"" << JUNCTIONTYPES_NAMES.at(nodes[i]->getJunctionType()) << "\"/>\n";
 
         xmlOutput += nodeTag.str();
@@ -727,13 +627,13 @@
 std::string Intersection::getEdgeXML()
 {
     // Node IDs as they will be in the node file generated by getNodeXML.
-    std::map<IntersectionNode*, int> sumoNodeIDs;
+    std::map<std::shared_ptr<IntersectionNode>, int> sumoNodeIDs;
     std::vector<IntersectionEdge*> edges;
     edges = getUniqueEdges();
 
     for (IntersectionRoute route : routes)
     {
-        std::vector<IntersectionNode*> routeNodes = route.getNodeList();
+        std::vector<std::shared_ptr<IntersectionNode> > routeNodes = route.getNodeList();
 
         for (int i = 0; i < routeNodes.size(); i++)
         {
@@ -779,21 +679,18 @@
 std::string Intersection::getRouteXML(IntersectionScenario intersectionScenario)
 {
     std::vector<IntersectionEdge*> edges = getUniqueEdges();
-
-    std::string xmlOutput = "<routes>\n";
-    xmlOutput += "vType id=\"car\" length=\"1.6\" width=\"1.8\" height=\"1.5\" ";
-    xmlOutput += "accel=\"2.9\" decel=\"7.5\" emergencyDecel=\"9\" maxSpeed=\"55.55\" ";
-    xmlOutput += "emissionClass=\"PC_G_EU4\" speedDev\"0.1\" />\n";
-    
-    xmlOutput += "vType id=\"truck\" length=\"7.1\" width=\"2.4\" height=\"2.4\" ";
-    xmlOutput += "accel=\"1.3\" decel=\"4\" emergencyDecel=\"7\" maxSpeed=\"36\" ";
-    xmlOutput += "emissionClass=\"HDV\" speedDev\"0.05\" />\n";
-
-    std::vector<ScenarioEdge> scenarioEdges = intersectionScenario.getEdges();
-
-    std::vector<std::string> vehicleTypes;
-    vehicleTypes.push_back("car");
-    vehicleTypes.push_back("truck");
+    std::string xmlOutput;
+    std::stringstream xmlStream;
+
+    xmlStream << R"(<vType id="car" length="1.6" width="1.8" height="1.5" "accel="2.9" decel="7.5" emergencyDecel="9" maxSpeed="55.55" emissionClass="PC_G_EU4" speedDev="0.1" />)"
+              << "\n"
+              << R"(<vType id="truck" length="7.1" width="2.4" height="2.4" accel="1.3" decel="4" emergencyDecel="7" maxSpeed="36" emissionClass="HDV" speedDev="0.05" />)"
+              << "\n";
+
+
+    std::vector<ScenarioEdge> scenarioEdges = intersectionScenario.getEdges();    
+    std::vector<std::string> vehicleTypes {"car", "truck"};
+
 
     for (int i = 0; i < routes.size(); i++)
     {
@@ -908,11 +805,11 @@
 }
 
 
-MSJunctionControl* SumoInterface::buildSumoJunctions(std::vector<IntersectionNode*> iinodes)
+MSJunctionControl* SumoInterface::buildSumoJunctions(std::vector<std::shared_ptr<IntersectionNode> > iinodes)
 {
     MSJunctionControl* ctl = new MSJunctionControl(); 
     
-    for (IntersectionNode* iinode : iinodes) 
+    for (std::shared_ptr<IntersectionNode> iinode : iinodes) 
     {
         ctl->add(std::to_string(iinode->getID()), this->buildSumoJunction(iinode));
     }
@@ -921,7 +818,7 @@
 }
 
 
-MSJunction* SumoInterface::buildSumoJunction(IntersectionNode* iinode)
+MSJunction* SumoInterface::buildSumoJunction(std::shared_ptr<IntersectionNode> iinode)
 {
     MSJunction* junc = new MSJunction(std::to_string(iinode->getID()), SumoJunctionMap[iinode->getJunctionType()], this->Point3dToPosition(*(iinode->getLoc())), std::vector<Position>{Point3dToPosition({0,0,0})}, "test");
     nodeJunctionMap[iinode] = junc;
@@ -929,7 +826,7 @@
 }
 
 
-MSEdgeControl* SumoInterface::buildSumoEdges(std::vector<IntersectionEdge*> iiedges, std::vector<IntersectionNode*> iinodes, MSJunctionControl* junctionCtl)
+MSEdgeControl* SumoInterface::buildSumoEdges(std::vector<IntersectionEdge*> iiedges, std::vector<std::shared_ptr<IntersectionNode> > iinodes, MSJunctionControl* junctionCtl)
 {
     MSEdgeVector edges;
     for (IntersectionEdge* iiedge : iiedges)
