/**
 *  \file libiintersection.h
 *  
 *  \brief The lowest level of the iintersection project. Defines the Intersection
 *  data type and handles the wrapping of several simulation backends. 
 *
 *  \author Kai Vernooy, James Lian, and Arin Khare
 *  \date Feb, 2021
 */



#define SUMO_LIB

#ifndef LIBIINTERSECTION.H
#define LIBIINTERSECTION.H

#ifdef SUMO_LIB
// #include <sumo/main.h>
#endif


#include <algorithm>
#include <map>
#include <sstream>
#include <string>
#include <vector>


/**
 * \brief Entire iintersection namespace, with different backend interfaces
 * Contains input and solution classes, as well as ways to evaluate them
 */
namespace ii {


// forward class declarations
class Intersection;
class SumoInterface;

static unsigned short int CURRENT_UUID_MAX;
static const std::size_t SIMTIME;

const enum class METRICS {SAFETY, EMISSIONS, EFFICIENCY};
const enum class BACKENDS {SUMO, VISSIM, CITYFLOW};
const enum class VEHICLETYPES {CAR, TRUCK, IDK};
const enum class JUNCTIONTYPE {PRIORITY, TRAFFIC_LIGHT, RIGHT_BEFORE_LEFT, UNREGULATED, PRIORITY_STOP, TRAFFIC_LIGHT_UNREGULATED, ALLWAY_STOP, ZIPPER, TRAFFIC_LIGHT_RIGHT_ON_RED};
const std::map<int, std::string> JUNCTIONTYPE_NAMES = {{0, "priority"}, {1, "traffic_light"}, {2, "right_before_left"}, {3, "unregulated"}, {4, "priority_stop"}, {5, "traffic_light_unregulated"}, {6, "allway_stop"}, {7, "zipper"}, {8, "traffic_light_on_red"}};

typedef void (::ii::BackendsManager::*IntersectionEvalFunc)(const ::ii::Intersection*);


class BackendsManager
{
public:
    void updateIntersectionEmissions(const Intersection*);
    virtual void updateIntersectionSafety(const Intersection*) = 0;
    virtual void updateIntersectionEfficiency(const Intersection*) = 0;
};


class SumoInterface : public BackendsManager
{
public:
    void rebuildNet(const Intersection*);
    void performSim(const std::size_t time);
    static SumoInterface* getInstance();

private:
    // MSNet* net;

friend class Intersection;
};


class Point3d
{
public:
    Point3d(short int x, short int y, short int z) : x_(x), y_(y), z_(z) {};
    Point3d(std::vector<short int> coords) : x_(coords[0]), y_(coords[1]), z_(coords[2]) {}

    short int x() {return this->x_;}
    short int y() {return this->y_;}
    short int z() {return this->z_;}

private:
    const short int x_, y_, z_;
};


class BezierCurve
{
public:
<<<<<<< HEAD
    BezierCurve(IntersectionNode* s, IntersectionNode* e, std::vector<Point3d> handles) : s(s), e(e), handles(handles) {}
=======
    BezierCurve() {;}
    BezierCurve(IntersectionNode* s, IntersectionNode* e, std::vector<Point3d> handles) : s(s), e(e) {}
>>>>>>> 21df3511
    std::vector<Point3d> rasterize();
    IntersectionNode* getStartNode() const {return this->s;}
    IntersectionNode* getEndNode() const {return this->e;}
    std::vector<Point3d> getHandles() const {return this->handles;}


private:
    IntersectionNode* s;
    IntersectionNode* e;
    std::vector<Point3d> handles;
};


class Node
{
public:
    Node(Point3d loc) : loc(loc) {this->UUID = ++CURRENT_UUID_MAX;}
    Point3d* getLoc() {return &(this->loc);}
    unsigned short int getID() {return UUID;}
private:
    unsigned short int UUID;
    Point3d loc;
friend class Intersection;
};


class IntersectionNode : public Node
{
public:
    IntersectionNode(Point3d loc, JUNCTIONTYPE junctionType) : Node(loc), junctionType(junctionType) {}
    JUNCTIONTYPE getJunctionType() {return this->junctionType;}
private:
    JUNCTIONTYPE junctionType;
};


class Edge
{
public:
    Edge(Node* s, Node* e) : s(s), e(e) {};
    unsigned short int getStartNode() const {return s->getID();}
    unsigned short int getEndNode() const {return e->getID();}

private:
    Node* s; // starting node
    Node* e; // ending node
};


class IntersectionEdge : public Edge
{
public:
    IntersectionEdge(IntersectionNode* s, IntersectionNode* e, BezierCurve shape, short int numLanes, short int speedLimit) : Edge(s, e), shape(shape), numlanes(numLanes), speedlimit(speedLimit) {}
    BezierCurve getShape() const {return (shape);}
    short int getNumLanes() const {return this->numlanes;}
    short int getSpeedLimit() const {return this->speedlimit;}
private:
    BezierCurve shape;
    short int numlanes;
    short int speedlimit;
};


class ScenarioEdge : public Edge {
public:
    ScenarioEdge(Node* s, Node* e, std::map<VEHICLETYPES, short int> demand) : Edge(s, e), demand(demand) {}
    std::map<VEHICLETYPES, short int> getDemand() {return this->demand;}
private:
    std::map<VEHICLETYPES, short int> demand;
};


class IntersectionRoute
{
public:
    IntersectionRoute(std::vector<IntersectionNode*> nodeList, std::vector<IntersectionEdge> edgeList)
        : nodeList(nodeList), edgeList(edgeList) {}
    std::vector<IntersectionNode*> getNodeList() const {return this->nodeList;}
    std::vector<IntersectionEdge> getEdgeList() const {return this->edgeList;}

private:
    std::vector<IntersectionNode*> nodeList;
    std::vector<IntersectionEdge> edgeList;
};


class Intersection
{
public:
    Intersection(std::vector<IntersectionRoute*> routes) : routes(routes) {}
    void simulate(BACKENDS) const;
    void updateMetrics(BACKENDS);
    double getMetric(METRICS);
    std::string getEdgeXML();
    std::string getNodeXML();
    std::vector<IntersectionRoute*> routes;

private:
    std::map<METRICS, double> currentMetrics;
    const static std::map<BACKENDS, std::map<METRICS, IntersectionEvalFunc> > evaluations;
};


// const std::map<BACKENDS, std::map<METRICS, IntersectionEvalFunc> > Intersection::evaluations = 
// {
//     {
//         BACKENDS::SUMO, {
//             {METRICS::EFFICIENCY, BackendsManager::updateIntersectionEfficiency}
//             // {METRICS::SAFETY, SumoInterface::updateIntersectionSafety},
//             // {METRICS::EMISSIONS, SumoInterface::updateIntersectionEmissions}
//         }
//     }
// };

// IntersectionEvalFunc evals = &::ii::BackendsManager::updateIntersectionEmissions;


class IntersectionScenario
{
public:
    IntersectionScenario(std::vector<Node*> nodes, std::vector<ScenarioEdge> edges) : nodes(nodes), edges(edges) {}
    std::vector<Node*> getNodes() const {return this->nodes;}
    std::vector<ScenarioEdge> getEdges() const {return this->edges;}

private:
    std::vector<Node*> nodes;
    std::vector<ScenarioEdge> edges;
};





void Intersection::simulate(BACKENDS back) const
{
    if (back == BACKENDS::SUMO)
    {
        SumoInterface::getInstance()->rebuildNet(this);
        SumoInterface::getInstance()->performSim(SIMTIME);
    }
}


void Intersection::updateMetrics(BACKENDS back)
{
    const std::map<METRICS, IntersectionEvalFunc> backendEvaluations = evaluations.at(back);

    for (auto it = backendEvaluations.begin(); it != backendEvaluations.end(); it++)
    {
        IntersectionEvalFunc func = (it->second);
        (SumoInterface::getInstance()->*func)(this);
    }
}


void Intersection::getNodeXML() {

    std::vector<IntersectionNode*> nodes;
    for ( IntersectionRoute* route : routes ) {
        for ( IntersectionNode* node : route->getNodeList() ) {
            nodes.push_back(node);
        }
    }

    std::vector<std::string> xmlLines;
    xmlLines.push_back("<nodes>\n\t");

    Point3d* nodeLoc;
    int nodeID = 0;
    std::stringstream nodeTag;
    for ( IntersectionNode* node : nodes ) {
        nodeLoc = node->getLoc();

        nodeTag << "\t<node ";
        nodeTag << "id=\"" << nodeID << "\" ";
        nodeTag << "x=\"" << nodeLoc->x() << "\" ";
        nodeTag << "y=\"" << nodeLoc->y() << "\" ";
        nodeTag << "z=\"" << nodeLoc->z() << "\" ";
        nodeTag << "type=\"" << JUNCTIONTYPE_NAMES[node->getJunctionType] << "\"/>\n";

        xmlLines.push_back(nodeTag.str());
        nodeTag.clear();
        nodeID++;
    }
    xmlLines.push_back("</nodes>");
}


}


#endif<|MERGE_RESOLUTION|>--- conflicted
+++ resolved
@@ -45,7 +45,7 @@
 const enum class BACKENDS {SUMO, VISSIM, CITYFLOW};
 const enum class VEHICLETYPES {CAR, TRUCK, IDK};
 const enum class JUNCTIONTYPE {PRIORITY, TRAFFIC_LIGHT, RIGHT_BEFORE_LEFT, UNREGULATED, PRIORITY_STOP, TRAFFIC_LIGHT_UNREGULATED, ALLWAY_STOP, ZIPPER, TRAFFIC_LIGHT_RIGHT_ON_RED};
-const std::map<int, std::string> JUNCTIONTYPE_NAMES = {{0, "priority"}, {1, "traffic_light"}, {2, "right_before_left"}, {3, "unregulated"}, {4, "priority_stop"}, {5, "traffic_light_unregulated"}, {6, "allway_stop"}, {7, "zipper"}, {8, "traffic_light_on_red"}};
+const std::map<int, std::string> JUNCTIONTYPE_NAMES = {{PRIORITY, "priority"}, {TRAFFIC_LIGHT, "traffic_light"}, {RIGHT_BEFORE_LEFT, "right_before_left"}, {UNREGULATED, "unregulated"}, {PRIORITY_STOP, "priority_stop"}, {TRAFFIC_LIGHT_UNREGULATED, "traffic_light_unregulated"}, {ALLWAY_STOP, "allway_stop"}, {ZIPPER, "zipper"}, {TRAFFIC_LIGHT_RIGHT_ON_RED, "traffic_light_on_red"}};
 
 typedef void (::ii::BackendsManager::*IntersectionEvalFunc)(const ::ii::Intersection*);
 
@@ -91,18 +91,14 @@
 class BezierCurve
 {
 public:
-<<<<<<< HEAD
+    BezierCurve() {}
     BezierCurve(IntersectionNode* s, IntersectionNode* e, std::vector<Point3d> handles) : s(s), e(e), handles(handles) {}
-=======
-    BezierCurve() {;}
-    BezierCurve(IntersectionNode* s, IntersectionNode* e, std::vector<Point3d> handles) : s(s), e(e) {}
->>>>>>> 21df3511
+
     std::vector<Point3d> rasterize();
     IntersectionNode* getStartNode() const {return this->s;}
     IntersectionNode* getEndNode() const {return this->e;}
     std::vector<Point3d> getHandles() const {return this->handles;}
 
-
 private:
     IntersectionNode* s;
     IntersectionNode* e;
@@ -114,11 +110,14 @@
 {
 public:
     Node(Point3d loc) : loc(loc) {this->UUID = ++CURRENT_UUID_MAX;}
+
     Point3d* getLoc() {return &(this->loc);}
     unsigned short int getID() {return UUID;}
+
 private:
     unsigned short int UUID;
     Point3d loc;
+
 friend class Intersection;
 };
 
@@ -128,6 +127,7 @@
 public:
     IntersectionNode(Point3d loc, JUNCTIONTYPE junctionType) : Node(loc), junctionType(junctionType) {}
     JUNCTIONTYPE getJunctionType() {return this->junctionType;}
+
 private:
     JUNCTIONTYPE junctionType;
 };
@@ -150,9 +150,11 @@
 {
 public:
     IntersectionEdge(IntersectionNode* s, IntersectionNode* e, BezierCurve shape, short int numLanes, short int speedLimit) : Edge(s, e), shape(shape), numlanes(numLanes), speedlimit(speedLimit) {}
-    BezierCurve getShape() const {return (shape);}
+    
+    BezierCurve getShape() const {return this->shape;}
     short int getNumLanes() const {return this->numlanes;}
     short int getSpeedLimit() const {return this->speedlimit;}
+
 private:
     BezierCurve shape;
     short int numlanes;
@@ -160,10 +162,13 @@
 };
 
 
-class ScenarioEdge : public Edge {
+class ScenarioEdge : public Edge
+{
 public:
     ScenarioEdge(Node* s, Node* e, std::map<VEHICLETYPES, short int> demand) : Edge(s, e), demand(demand) {}
+
     std::map<VEHICLETYPES, short int> getDemand() {return this->demand;}
+
 private:
     std::map<VEHICLETYPES, short int> demand;
 };
@@ -174,6 +179,7 @@
 public:
     IntersectionRoute(std::vector<IntersectionNode*> nodeList, std::vector<IntersectionEdge> edgeList)
         : nodeList(nodeList), edgeList(edgeList) {}
+
     std::vector<IntersectionNode*> getNodeList() const {return this->nodeList;}
     std::vector<IntersectionEdge> getEdgeList() const {return this->edgeList;}
 
@@ -187,11 +193,14 @@
 {
 public:
     Intersection(std::vector<IntersectionRoute*> routes) : routes(routes) {}
+
     void simulate(BACKENDS) const;
     void updateMetrics(BACKENDS);
     double getMetric(METRICS);
+
     std::string getEdgeXML();
     std::string getNodeXML();
+
     std::vector<IntersectionRoute*> routes;
 
 private:
@@ -200,18 +209,18 @@
 };
 
 
-// const std::map<BACKENDS, std::map<METRICS, IntersectionEvalFunc> > Intersection::evaluations = 
-// {
-//     {
-//         BACKENDS::SUMO, {
-//             {METRICS::EFFICIENCY, BackendsManager::updateIntersectionEfficiency}
-//             // {METRICS::SAFETY, SumoInterface::updateIntersectionSafety},
-//             // {METRICS::EMISSIONS, SumoInterface::updateIntersectionEmissions}
-//         }
-//     }
-// };
-
-// IntersectionEvalFunc evals = &::ii::BackendsManager::updateIntersectionEmissions;
+const std::map<BACKENDS, std::map<METRICS, IntersectionEvalFunc> > Intersection::evaluations = 
+{
+    {
+        BACKENDS::SUMO, {
+            {METRICS::EFFICIENCY, BackendsManager::updateIntersectionEfficiency}
+            // {METRICS::SAFETY, SumoInterface::updateIntersectionSafety},
+            // {METRICS::EMISSIONS, SumoInterface::updateIntersectionEmissions}
+        }
+    }
+};
+
+IntersectionEvalFunc evals = &::ii::BackendsManager::updateIntersectionEmissions;
 
 
 class IntersectionScenario
@@ -227,9 +236,6 @@
 };
 
 
-
-
-
 void Intersection::simulate(BACKENDS back) const
 {
     if (back == BACKENDS::SUMO)
@@ -252,11 +258,13 @@
 }
 
 
-void Intersection::getNodeXML() {
-
+void Intersection::getNodeXML()
+{
     std::vector<IntersectionNode*> nodes;
-    for ( IntersectionRoute* route : routes ) {
-        for ( IntersectionNode* node : route->getNodeList() ) {
+    for (IntersectionRoute* route : routes)
+    {
+        for (IntersectionNode* node : route->getNodeList())
+        {
             nodes.push_back(node);
         }
     }
@@ -264,23 +272,24 @@
     std::vector<std::string> xmlLines;
     xmlLines.push_back("<nodes>\n\t");
 
-    Point3d* nodeLoc;
-    int nodeID = 0;
     std::stringstream nodeTag;
-    for ( IntersectionNode* node : nodes ) {
-        nodeLoc = node->getLoc();
+
+    for (int i = 0; i < nodes.size(); i++)
+    {
+        Point3d* nodeLoc;
+        nodeLoc = nodes[i]->getLoc();
 
         nodeTag << "\t<node ";
-        nodeTag << "id=\"" << nodeID << "\" ";
+        nodeTag << "id=\"" << i << "\" ";
         nodeTag << "x=\"" << nodeLoc->x() << "\" ";
         nodeTag << "y=\"" << nodeLoc->y() << "\" ";
         nodeTag << "z=\"" << nodeLoc->z() << "\" ";
-        nodeTag << "type=\"" << JUNCTIONTYPE_NAMES[node->getJunctionType] << "\"/>\n";
+        nodeTag << "type=\"" << JUNCTIONTYPE_NAMES[nodes[i]->getJunctionType] << "\"/>\n";
 
         xmlLines.push_back(nodeTag.str());
         nodeTag.clear();
-        nodeID++;
-    }
+    }
+
     xmlLines.push_back("</nodes>");
 }
 
