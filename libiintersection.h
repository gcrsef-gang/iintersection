/**
 *  \file libiintersection.h
 *  
 *  \brief The lowest level of the iintersection project. Defines the Intersection
 *  data type and handles the wrapping of several simulation backends. 
 *
 *  \author Kai Vernooy, James Lian, and Arin Khare
 *  \date Feb, 2021
 */


#define SUMO_LIB

#ifndef LIBIINTERSECTION_H
#define LIBIINTERSECTION_H

#ifdef SUMO_LIB
<<<<<<< HEAD
// #include <netload/NLBuilder.h>
// #include <microsim/MSNet.h>
// #include <utils/options/OptionsIO.h>
// #include <utils/common/SystemFrame.h>
// #include <utils/xml/XMLSubSys.h>
=======
#include <microsim/MSLane.h>
#include <microsim/MSEdge.h>
#include <microsim/MSNet.h>
#include <microsim/MSJunctionControl.h>
#include <microsim/MSEdgeControl.h>
>>>>>>> eb71cfee
#endif


#include <algorithm>
#include <iostream>
#include <map>
#include <sstream>
#include <string>
#include <vector>
#include <list>

#include <pugixml/src/pugixml.hpp>


/**
 * \brief Entire iintersection namespace, with different backend interfaces
 * Contains input and solution classes, as well as ways to evaluate them
 */
namespace ii {


// Forward class declarations
class Intersection;
class SumoInterface;
class BackendsManager;
class IntersectionNode;
class IntersectionEdge;
class DataManager;
class Node;
class Point3d;
class IntersectionRoute;


// Tracking current max node ID
static unsigned short int CURRENT_UUID_MAX = 0;


static const short int BEZIER_SAMPLES = 500;
static const std::size_t SIMTIME_ = 604800;  // Seconds of simulation time


namespace METRICS {enum METRICS_ {SAFETY, EMISSIONS, EFFICIENCY};}
namespace BACKENDS {enum BACKENDS_ {SUMO, VISSIM, CITYFLOW};}
namespace VEHICLETYPES {enum VEHICLETYPES_ {CAR, TRUCK, IDK};}
namespace JUNCTIONTYPES {enum JUNCTIONTYPES_ {PRIORITY, TRAFFIC_LIGHT, RIGHT_BEFORE_LEFT, UNREGULATED, PRIORITY_STOP, TRAFFIC_LIGHT_UNREGULATED, ALLWAY_STOP, TRAFFIC_LIGHT_RIGHT_ON_RED};}

const std::map<std::string, VEHICLETYPES::VEHICLETYPES_> VEHICLETYPES_INDICES = {{"car", VEHICLETYPES::CAR}, {"truck", VEHICLETYPES::TRUCK}, {"idk", VEHICLETYPES::IDK}};
const std::map<JUNCTIONTYPES::JUNCTIONTYPES_, std::string> JUNCTIONTYPES_NAMES = {{JUNCTIONTYPES::PRIORITY, "priority"}, {JUNCTIONTYPES::TRAFFIC_LIGHT, "traffic_light"}, {JUNCTIONTYPES::RIGHT_BEFORE_LEFT, "right_before_left"}, {JUNCTIONTYPES::UNREGULATED, "unregulated"}, {JUNCTIONTYPES::PRIORITY_STOP, "priority_stop"}, {JUNCTIONTYPES::TRAFFIC_LIGHT_UNREGULATED, "traffic_light_unregulated"}, {JUNCTIONTYPES::ALLWAY_STOP, "allway_stop"}, {JUNCTIONTYPES::TRAFFIC_LIGHT_RIGHT_ON_RED, "traffic_light_on_red"}};


std::map<JUNCTIONTYPES::JUNCTIONTYPES_, SumoXMLNodeType> SumoJunctionMap = {
    // Fill this in later pls
};

// Intersection evaluation function type
typedef void (::ii::BackendsManager::*IntersectionEvalFunc)(::ii::Intersection*);


/**
 * @brief The base backend evaluation class - contains methods for retrieving all metrics
 * that will be derived for each backend-specific class. Created specifically for a generalized
 * evaluation function type, stored in the ::ii::Intersection::evaluations map.
 * 
 * Currently the parent to only ::ii::SumoInterface
 */
class BackendsManager
{
public:
    virtual void updateIntersectionEmissions(Intersection*) = 0;
    virtual void updateIntersectionSafety(Intersection*) = 0;
    virtual void updateIntersectionEfficiency(Intersection*) = 0;
};


<<<<<<< HEAD
// class SumoInterface : public BackendsManager
// {
// public:
//     SumoInterface(const SumoInterface&) = delete;
//     SumoInterface& operator= (const SumoInterface&) = delete;
=======
class Point3d
{
public:
    Point3d(short int x, short int y, short int z) : x_(x), y_(y), z_(z) {};
    Point3d(std::vector<short int> coords) : x_(coords[0]), y_(coords[1]), z_(coords[2]) {}

    short int x() {return this->x_;}
    short int y() {return this->y_;}
    short int z() {return this->z_;}

private:
    short int x_, y_, z_;
};



class SumoInterface : public BackendsManager
{
public:
    SumoInterface(const SumoInterface&) = delete;
    SumoInterface& operator= (const SumoInterface&) = delete;
>>>>>>> eb71cfee

//     static SumoInterface* Get()
//     {
//         static SumoInterface instance;
//         return &instance;
//     }

<<<<<<< HEAD
//     void rebuildNet(const Intersection*) {};
//     void performSim(const std::size_t time) {};
//     void updateIntersectionEmissions(Intersection*) {};
//     void updateIntersectionSafety(Intersection*) {};
//     void updateIntersectionEfficiency(Intersection*);

// private:
//     SumoInterface() {}
//     MSNet* net;
// };
=======
    void rebuildNet(const Intersection*);
    void performSim(const std::size_t time);
    void updateIntersectionEmissions(Intersection*) {};
    void updateIntersectionSafety(Intersection*) {};
    void updateIntersectionEfficiency(Intersection*);

private:
    SumoInterface() {}
    MSNet* net;
>>>>>>> eb71cfee

    static Position Point3dToPosition(Point3d p) {return (Position(p.x(), p.y(), p.z()));}

    MSEdgeControl* buildSumoEdges(std::vector<IntersectionEdge*>, std::vector<IntersectionNode*>, MSJunctionControl*);
    MSEdge* buildSumoEdge(IntersectionEdge*);

    std::vector<MSLane> buildSumoLanes(IntersectionEdge*);

    MSJunctionControl* buildSumoJunctions(std::vector<IntersectionNode*>);
    MSJunction* buildSumoJunction(IntersectionNode*);

    std::map<Node*, MSJunction*> nodeJunctionMap;
    std::vector<MSJunction> junctions;
    std::vector<MSEdge> edges;
};


class BezierCurve
{
public:
    BezierCurve() {}
    BezierCurve(IntersectionNode* s, IntersectionNode* e, std::vector<Point3d> handles) : s(s), e(e), handles(handles) {
        assert((this->handles.size() == 1 || this->handles.size() == 2));
    }

    std::vector<Point3d> rasterize(int resolution);

    IntersectionNode* getStartNode() const {return this->s;}
    IntersectionNode* getEndNode() const {return this->e;}
    std::vector<Point3d> getHandles() const {return this->handles;}

    void setHandles(std::vector<Point3d> handles_) {this->handles = handles_;}

private:
    Point3d evaluateParametric(double t);

    void setStartNode(IntersectionNode* node) {s = node;}
    void setEndNode(IntersectionNode* node) {e = node;}
    IntersectionNode* s;
    IntersectionNode* e;
    std::vector<Point3d> handles;

friend class IntersectionEdge;
};


class Node
{
public:
    // Node() {}
    Node(Point3d loc) : loc(loc) {this->UUID = ++CURRENT_UUID_MAX;}
    Point3d* getLoc() {return &(this->loc);}
    unsigned short int getID() const {return this->UUID;}

private:
    unsigned short int UUID;
    Point3d loc;

friend bool operator==(const Node& n1, const Node& n2) {return n1.getID() == n2.getID();}
};


typedef Node ScenarioNode;


class IntersectionNode : public Node
{
public:
    JUNCTIONTYPES::JUNCTIONTYPES_ getJunctionType() const {return this->junctionType;}
    void addReference() {this->referenceCount++;}
    bool removeReference();

private:
    // IntersectionNode() {}
    IntersectionNode(Point3d loc, JUNCTIONTYPES::JUNCTIONTYPES_ junctionType)
        : Node(loc), junctionType(junctionType) {this->referenceCount = 1;}

    JUNCTIONTYPES::JUNCTIONTYPES_ junctionType; 
    unsigned short int referenceCount;
};


class Edge
{
public:
    Edge() {}
    Edge(Node* s, Node* e) : s(s), e(e) {};
    Node* getStartNode() const {return s;}
    Node* getEndNode() const {return e;}

protected:
    Node* s; // starting node
    Node* e; // ending node
};


class IntersectionEdge : public Edge
{
public:
    IntersectionEdge() {}
    IntersectionEdge(IntersectionNode* s, IntersectionNode* e, BezierCurve shape, short int numLanes, short int speedLimit, short int priority) : Edge(s, e), shape(shape), numlanes(numLanes), speedlimit(speedLimit), priority(priority) {}
    
    BezierCurve getShape() const {return this->shape;}
    short int getNumLanes() const {return this->numlanes;}
    short int getSpeedLimit() const {return this->speedlimit;}
    short int getPriority() const {return this->priority;}
    
<<<<<<< HEAD
    void setStartNode(IntersectionNode* node) {s = node;}
    void setEndNode(IntersectionNode* node) {e = node;}
=======
    
    IntersectionNode* getStartNode() const {return s;}
    IntersectionNode* getEndNode() const {return e;}


    void setStartNode(IntersectionNode*);
    void setEndNode(IntersectionNode*);
>>>>>>> eb71cfee

    void setHandles(std::vector<Point3d> handles) {this->shape.setHandles(handles);}
    void setNumLanes(short int numLanes_) {this->numlanes = numLanes_;}
    void setSpeedLimit(short int speedLimit_) {this->speedlimit = speedLimit_;}
    void setPriority(short int priority_) {this->priority = priority_;}

private:
    IntersectionNode* s;
    IntersectionNode* e;

    BezierCurve shape;
    short int numlanes;
    short int speedlimit;
    short int priority;
};


class ScenarioEdge : public Edge
{
public:
    ScenarioEdge() {}
    ScenarioEdge(ScenarioNode* s, ScenarioNode* e, std::map<VEHICLETYPES::VEHICLETYPES_, short int> demand) : Edge(s, e), demand(demand) {}

    std::map<VEHICLETYPES::VEHICLETYPES_, short int> getDemand() {return this->demand;}

private:
    std::map<VEHICLETYPES::VEHICLETYPES_, short int> demand;
};


class IntersectionRoute
{
public:
    IntersectionRoute() {}
    IntersectionRoute(std::vector<IntersectionNode*> nodeList, std::vector<IntersectionEdge> edgeList)
        : nodeList(nodeList), edgeList(edgeList) {}

    std::vector<IntersectionNode*> getNodeList() const {return this->nodeList;}
    std::vector<IntersectionEdge> getEdgeList() const {return this->edgeList;}
    void setNodeList(std::vector<IntersectionNode*> nodelist) {nodeList = nodelist;}
    void setEdgeList(std::vector<IntersectionEdge> edgelist) {edgeList = edgelist;}

    ~IntersectionRoute() {
        for (IntersectionNode* n : this->nodeList) {delete n;}
    }

private:
    std::vector<IntersectionNode*> nodeList;
    std::vector<IntersectionEdge> edgeList;
};


class Intersection
{
public:
    Intersection() {}
    Intersection(std::vector<IntersectionRoute> routes) : routes(routes) {}

    void simulate(BACKENDS::BACKENDS_) const;
    void updateMetrics(BACKENDS::BACKENDS_);
<<<<<<< HEAD
    double getMetric(METRICS::METRICS_) {return 0;}
    std::vector<IntersectionRoute*> getRoutes();
=======
    double getMetric(METRICS::METRICS_);

    std::vector<IntersectionRoute*> getRoutes() const;
    std::vector<IntersectionNode*> getUniqueNodes() const;
    std::vector<IntersectionEdge*> getUniqueEdges() const;
>>>>>>> eb71cfee

    std::string getEdgeXML() const;
    std::string getNodeXML() const;

private:
    std::vector<IntersectionRoute> routes;
    std::map<METRICS::METRICS_, double> currentMetrics;
    const static std::map<BACKENDS::BACKENDS_, std::map<METRICS::METRICS_, IntersectionEvalFunc> > evaluations;
};


// const std::map<BACKENDS::BACKENDS_, std::map<METRICS::METRICS_, IntersectionEvalFunc> > Intersection::evaluations = 
// {
//     {
//         BACKENDS::SUMO, {
//             {METRICS::EFFICIENCY, static_cast<IntersectionEvalFunc>(&SumoInterface::updateIntersectionEfficiency)},
//             {METRICS::SAFETY, static_cast<IntersectionEvalFunc>(&SumoInterface::updateIntersectionSafety)},
//             {METRICS::EMISSIONS, static_cast<IntersectionEvalFunc>(&SumoInterface::updateIntersectionEmissions)}
//         }
//     }
// };


class IntersectionScenario
{
public:
    IntersectionScenario() {}
    IntersectionScenario(std::vector<ScenarioNode*> nodes, std::vector<ScenarioEdge> edges) : nodes(nodes), edges(edges) {}
    IntersectionScenario(std::string xmlFilePath);

    ~IntersectionScenario() {
        for (ScenarioNode* node : this->nodes) {delete node;}
    }

    std::vector<ScenarioNode*> getNodes() const {return this->nodes;}
    std::vector<ScenarioEdge> getEdges() const {return this->edges;}

private:
    std::vector<ScenarioNode*> nodes;
    std::vector<ScenarioEdge> edges;
};


std::vector<Point3d> BezierCurve::rasterize(int resolution)
{
    resolution--;
    std::vector<Point3d> points;

    for (int i = 0; i <= resolution; i++)
    {
        double t = i / static_cast<double>(resolution);
        points.push_back(this->evaluateParametric(t));
    }

    return points;
}


unsigned int Choose(unsigned int n, unsigned int k)
{
    if (k > n) return 0;
    if (k * 2 > n) k = n-k;
    if (k == 0) return 1;

    unsigned int result = n;
    for (int i = 2; i <= k; ++i)
    {
        result *= (n - i + 1);
        result /= i;
    }

    return result;
}


Point3d BezierCurve::evaluateParametric(double t)
{
    double x = 0, y = 0, z = 0;
    int n = this->handles.size() + 1;

    for (int i = 0; i <= n; i++)
    {
        Point3d pnt(-1, -1, -1);
    
        // Assign pnt to the appropriate handle
        if (i == 0) {pnt = *s->getLoc();}
        else if (i == handles.size() + 1) {pnt = *e->getLoc();}
        else {pnt = handles[i - 1];}

        // determine next product in summation
        double bin = Choose(n, i) * std::pow((1.0 - t), (n - i)) * std::pow(t, i);

        // Add to current values
        x += bin * pnt.x();
        y += bin * pnt.y();
        z += bin * pnt.z();
    }

    return Point3d(x, y, z);
}


bool IntersectionNode::removeReference()
{
    this->referenceCount--;
    if (referenceCount == 1)
    {
        delete this;
        return true;
    }

    return false;
}


IntersectionScenario::IntersectionScenario(std::string xmlFilePath)
{
    // Load document.
    pugi::xml_document doc;
    pugi::xml_parse_result result = doc.load_file(xmlFilePath.c_str());
    if (!result)
    {
        std::cerr << "Could not parse XML." << std::endl;
        std::cerr << result.description() << std::endl;
    }

    pugi::xml_node xmlScenario = doc.child("scenario");

    // Append nodes to vector.
    pugi::xml_node nodesList = xmlScenario.child("nodes");
    std::map<std::string, ScenarioNode*> nodeIDMap;
    for (pugi::xml_node xmlNode = nodesList.first_child(); xmlNode; xmlNode = xmlNode.next_sibling())
    {
        ScenarioNode* node = new ScenarioNode({static_cast<short int>(xmlNode.attribute("x").as_int()), static_cast<short int>(xmlNode.attribute("y").as_int()), static_cast<short int>(xmlNode.attribute("z").as_int())});
        nodeIDMap[xmlNode.attribute("id").value()] = node;
        this->nodes.push_back(node);
    }


    // Append edges to vector.
    pugi::xml_node edgesList = xmlScenario.child("edges");
    for (pugi::xml_node xmlEdge = edgesList.first_child(); xmlEdge; xmlEdge = xmlEdge.next_sibling())
    {
        ScenarioNode* s, *e;
        s = nodeIDMap[xmlEdge.attribute("from").value()];
        e = nodeIDMap[xmlEdge.attribute("to").value()];

        std::map<VEHICLETYPES::VEHICLETYPES_, short int> demand;

        for (pugi::xml_attribute attr = xmlEdge.first_attribute(); attr; attr = attr.next_attribute())
        {
            std::string attrName = attr.name();
            int pos = attrName.find("_demand");

            // If attribute contains demand data.
            if (pos != std::string::npos)
            {
                VEHICLETYPES::VEHICLETYPES_ vehicleType = VEHICLETYPES_INDICES.at(attrName.substr(0, pos));
                short int vehicleDemand = attr.as_int();
                demand[vehicleType] = vehicleDemand;
            }
        }

        edges.push_back(ScenarioEdge(s, e, demand));
    }
}


void Intersection::simulate(BACKENDS::BACKENDS_ back) const
{
    // if (back == BACKENDS::SUMO)
    // {
    //     SumoInterface::Get()->rebuildNet(this);
    //     SumoInterface::Get()->performSim(SIMTIME_);
    // }
}


void Intersection::updateMetrics(BACKENDS::BACKENDS_ back)
{
    // const std::map<METRICS::METRICS_, IntersectionEvalFunc> backendEvaluations = evaluations.at(back);
    // for (auto it = backendEvaluations.begin(); it != backendEvaluations.end(); it++)
    // {
    //     (SumoInterface::Get()->*(it->second))(this);
    // }
}


std::vector<IntersectionRoute*> Intersection::getRoutes()
{
    std::vector<IntersectionRoute*> routePtrs;
    for (int i = 0; i < routes.size(); i++)
    {
        routePtrs.push_back(&routes[i]);
    }
    return routePtrs;
}


/**
 * Sumo XML writing methods. Utilizes PUGIXML to convert
 * Intersection to Sumo-compatible XML files and read Sumo
 * scenario files into IntersectionScenarios
 */

std::string Intersection::getNodeXML() const
{
    std::vector<IntersectionNode*> nodes;
    for (IntersectionRoute route : routes)
    {
        for (IntersectionNode* node : route.getNodeList())
        {
            nodes.push_back(node);
        }
    }

    std::string xmlOutput = "<nodes>\n";
    std::stringstream nodeTag;

    for (int i = 0; i < nodes.size(); i++)
    {
        Point3d* nodeLoc = nodes[i]->getLoc();

        nodeTag << "\t<node ";
        nodeTag << "id=\"" << i << "\" ";
        nodeTag << "x=\"" << nodeLoc->x() << "\" ";
        nodeTag << "y=\"" << nodeLoc->y() << "\" ";
        nodeTag << "z=\"" << nodeLoc->z() << "\" ";
        nodeTag << "type=\"" << JUNCTIONTYPES_NAMES.at(nodes[i]->getJunctionType()) << "\"/>\n";

        xmlOutput += nodeTag.str();
        nodeTag.clear();
    }

    xmlOutput += "</nodes>";
    return xmlOutput;
}


std::string Intersection::getEdgeXML() const
{
    // Node IDs as they will be in the node file generated by getNodeXML.
    std::map<IntersectionNode*, int> sumoNodeIDs;
    std::vector<IntersectionEdge> edges;

    for (IntersectionRoute route : routes)
    {
        edges.insert(edges.end(), route.getEdgeList().begin(), route.getEdgeList().end());
        std::vector<IntersectionNode*> routeNodes = route.getNodeList();

        for (int i = 0; i < routeNodes.size(); i++)
        {
            sumoNodeIDs[routeNodes[i]] = i;
        }
    }

    std::string xmlOutput = "<edges>\n";
    std::stringstream edgeTag;

    for (int i = 0; i < edges.size(); i++)
    {
        edgeTag << "\t<edge id=\"" << i << "e\" ";
        edgeTag << "from=\"" << sumoNodeIDs[static_cast<IntersectionNode*>(edges[i].getStartNode())] << "\" ";
        edgeTag << "to=\"" << sumoNodeIDs[static_cast<IntersectionNode*>(edges[i].getEndNode())] << "\" ";
        edgeTag << "priority=\"" << edges[i].getPriority() << "\" ";
        edgeTag << "numLanes=\"" << edges[i].getNumLanes() << "\" ";
        edgeTag << "speed=\"" << edges[i].getSpeedLimit() << "\" ";

        edgeTag << "shape=\"";
    
        std::vector<Point3d> sampledPoints = edges[i].getShape().rasterize(BEZIER_SAMPLES);

        for (int p = 0; p < sampledPoints.size(); p++)
        {
            edgeTag << std::to_string(sampledPoints[p].x()) << ","
                    << std::to_string(sampledPoints[p].y()) << ","
                    << std::to_string(sampledPoints[p].z());

            if (p != sampledPoints.size() - 1) {edgeTag << " ";}
        }

        edgeTag << "\"/>\n";

        xmlOutput += edgeTag.str();
        edgeTag.clear();
    }

    xmlOutput += "</edges>";
    return xmlOutput;
}



/**
 * All SUMO related backend helper methods
 */


void SumoInterface::performSim(const std::size_t time)
{
    net->simulate(0, SIMTIME);
}


void SumoInterface::rebuildNet(const Intersection* iint)
{
    MSJunctionControl* junctionCtl = this->buildSumoJunctions(iint->getUniqueNodes());
    MSEdgeControl* edgeCtl = this->buildSumoEdges(iint->getUniqueEdges(), iint->getUniqueNodes(), junctionCtl);
}


MSJunctionControl* SumoInterface::buildSumoJunctions(std::vector<IntersectionNode*> iinodes)
{
    MSJunctionControl* ctl = new MSJunctionControl(); 
    
    for (IntersectionNode* iinode : iinodes) 
    {
        ctl->add(std::to_string(iinode->getID()), this->buildSumoJunction(iinode));
    }

    return ctl;
}


MSJunction* SumoInterface::buildSumoJunction(IntersectionNode* iinode)
{
    MSJunction* junc = new MSJunction(std::to_string(iinode->getID()), SumoJunctionMap[iinode->getJunctionType()], this->Point3dToPosition(*(iinode->getLoc())), std::vector<Position>{Point3dToPosition({0,0,0})}, "test");
    nodeJunctionMap[iinode] = junc;
    return junc;
}


MSEdgeControl* SumoInterface::buildSumoEdges(std::vector<IntersectionEdge*> iiedges, std::vector<IntersectionNode*> iinodes, MSJunctionControl* junctionCtl)
{
    MSEdgeVector edges;
    
    for (IntersectionEdge* iiedge : iiedges)
    {
        MSEdge* edge = this->buildSumoEdge(iiedge);
        edges.push_back(edge);
    }
}


void SumoInterface::updateIntersectionEfficiency(Intersection* int_) {
    // this->net->getTravelTime();
}
}


#endif<|MERGE_RESOLUTION|>--- conflicted
+++ resolved
@@ -15,19 +15,11 @@
 #define LIBIINTERSECTION_H
 
 #ifdef SUMO_LIB
-<<<<<<< HEAD
-// #include <netload/NLBuilder.h>
-// #include <microsim/MSNet.h>
-// #include <utils/options/OptionsIO.h>
-// #include <utils/common/SystemFrame.h>
-// #include <utils/xml/XMLSubSys.h>
-=======
 #include <microsim/MSLane.h>
 #include <microsim/MSEdge.h>
 #include <microsim/MSNet.h>
 #include <microsim/MSJunctionControl.h>
 #include <microsim/MSEdgeControl.h>
->>>>>>> eb71cfee
 #endif
 
 
@@ -102,13 +94,6 @@
 };
 
 
-<<<<<<< HEAD
-// class SumoInterface : public BackendsManager
-// {
-// public:
-//     SumoInterface(const SumoInterface&) = delete;
-//     SumoInterface& operator= (const SumoInterface&) = delete;
-=======
 class Point3d
 {
 public:
@@ -130,26 +115,13 @@
 public:
     SumoInterface(const SumoInterface&) = delete;
     SumoInterface& operator= (const SumoInterface&) = delete;
->>>>>>> eb71cfee
-
-//     static SumoInterface* Get()
-//     {
-//         static SumoInterface instance;
-//         return &instance;
-//     }
-
-<<<<<<< HEAD
-//     void rebuildNet(const Intersection*) {};
-//     void performSim(const std::size_t time) {};
-//     void updateIntersectionEmissions(Intersection*) {};
-//     void updateIntersectionSafety(Intersection*) {};
-//     void updateIntersectionEfficiency(Intersection*);
-
-// private:
-//     SumoInterface() {}
-//     MSNet* net;
-// };
-=======
+
+    static SumoInterface* Get()
+    {
+        static SumoInterface instance;
+        return &instance;
+    }
+
     void rebuildNet(const Intersection*);
     void performSim(const std::size_t time);
     void updateIntersectionEmissions(Intersection*) {};
@@ -159,7 +131,6 @@
 private:
     SumoInterface() {}
     MSNet* net;
->>>>>>> eb71cfee
 
     static Position Point3dToPosition(Point3d p) {return (Position(p.x(), p.y(), p.z()));}
 
@@ -267,18 +238,11 @@
     short int getSpeedLimit() const {return this->speedlimit;}
     short int getPriority() const {return this->priority;}
     
-<<<<<<< HEAD
     void setStartNode(IntersectionNode* node) {s = node;}
     void setEndNode(IntersectionNode* node) {e = node;}
-=======
     
     IntersectionNode* getStartNode() const {return s;}
     IntersectionNode* getEndNode() const {return e;}
-
-
-    void setStartNode(IntersectionNode*);
-    void setEndNode(IntersectionNode*);
->>>>>>> eb71cfee
 
     void setHandles(std::vector<Point3d> handles) {this->shape.setHandles(handles);}
     void setNumLanes(short int numLanes_) {this->numlanes = numLanes_;}
@@ -339,16 +303,11 @@
 
     void simulate(BACKENDS::BACKENDS_) const;
     void updateMetrics(BACKENDS::BACKENDS_);
-<<<<<<< HEAD
-    double getMetric(METRICS::METRICS_) {return 0;}
-    std::vector<IntersectionRoute*> getRoutes();
-=======
     double getMetric(METRICS::METRICS_);
 
     std::vector<IntersectionRoute*> getRoutes() const;
     std::vector<IntersectionNode*> getUniqueNodes() const;
     std::vector<IntersectionEdge*> getUniqueEdges() const;
->>>>>>> eb71cfee
 
     std::string getEdgeXML() const;
     std::string getNodeXML() const;
@@ -360,16 +319,16 @@
 };
 
 
-// const std::map<BACKENDS::BACKENDS_, std::map<METRICS::METRICS_, IntersectionEvalFunc> > Intersection::evaluations = 
-// {
-//     {
-//         BACKENDS::SUMO, {
-//             {METRICS::EFFICIENCY, static_cast<IntersectionEvalFunc>(&SumoInterface::updateIntersectionEfficiency)},
-//             {METRICS::SAFETY, static_cast<IntersectionEvalFunc>(&SumoInterface::updateIntersectionSafety)},
-//             {METRICS::EMISSIONS, static_cast<IntersectionEvalFunc>(&SumoInterface::updateIntersectionEmissions)}
-//         }
-//     }
-// };
+const std::map<BACKENDS::BACKENDS_, std::map<METRICS::METRICS_, IntersectionEvalFunc> > Intersection::evaluations = 
+{
+    {
+        BACKENDS::SUMO, {
+            {METRICS::EFFICIENCY, static_cast<IntersectionEvalFunc>(&SumoInterface::updateIntersectionEfficiency)},
+            {METRICS::SAFETY, static_cast<IntersectionEvalFunc>(&SumoInterface::updateIntersectionSafety)},
+            {METRICS::EMISSIONS, static_cast<IntersectionEvalFunc>(&SumoInterface::updateIntersectionEmissions)}
+        }
+    }
+};
 
 
 class IntersectionScenario
@@ -519,21 +478,21 @@
 
 void Intersection::simulate(BACKENDS::BACKENDS_ back) const
 {
-    // if (back == BACKENDS::SUMO)
-    // {
-    //     SumoInterface::Get()->rebuildNet(this);
-    //     SumoInterface::Get()->performSim(SIMTIME_);
-    // }
+    if (back == BACKENDS::SUMO)
+    {
+        SumoInterface::Get()->rebuildNet(this);
+        SumoInterface::Get()->performSim(SIMTIME_);
+    }
 }
 
 
 void Intersection::updateMetrics(BACKENDS::BACKENDS_ back)
 {
-    // const std::map<METRICS::METRICS_, IntersectionEvalFunc> backendEvaluations = evaluations.at(back);
-    // for (auto it = backendEvaluations.begin(); it != backendEvaluations.end(); it++)
-    // {
-    //     (SumoInterface::Get()->*(it->second))(this);
-    // }
+    const std::map<METRICS::METRICS_, IntersectionEvalFunc> backendEvaluations = evaluations.at(back);
+    for (auto it = backendEvaluations.begin(); it != backendEvaluations.end(); it++)
+    {
+        (SumoInterface::Get()->*(it->second))(this);
+    }
 }
 
 
